--- conflicted
+++ resolved
@@ -1,11 +1,6 @@
 import * as logger from '../utils/logger';
-<<<<<<< HEAD
-import init, { WorldCube, GeometryData } from '@workspace/wasm-world';
+import init, { WorldCube, GeometryData } from 'crossworld-world';
 import { getMacroDepth, getMicroDepth, getBorderDepth, getSeed } from '../config/depth-config';
-=======
-import init, { WorldCube, GeometryData } from 'crossworld-world';
-import { getMacroDepth, getMicroDepth, getBorderDepth } from '../config/depth-config';
->>>>>>> cbf094c7
 import { CubeManager } from './cube-manager';
 
 let wasmInitialized = false;
