import * as logger from '../utils/logger';
<<<<<<< HEAD
import { WorldCube, GeometryData } from '@workspace/wasm-world';
import { getMacroDepth, getMicroDepth, getBorderDepth, getSeed } from '../config/depth-config';
=======
import { WorldCube, GeometryData } from 'crossworld-world';
import { getMacroDepth, getMicroDepth, getBorderDepth } from '../config/depth-config';
>>>>>>> cbf094c7

/**
 * Operation types for the command queue
 */
type VoxelOperation =
  | { type: 'setVoxelAtDepth'; x: number; y: number; z: number; depth: number; colorIndex: number }
  | { type: 'removeVoxelAtDepth'; x: number; y: number; z: number; depth: number }
  | { type: 'exportCSM' }
  | { type: 'setRoot'; csmCode: string };

/**
 * CubeManager - Manages all operations on the cube world
 *
 * This manager ensures thread-safety by:
 * 1. Queuing all modification operations
 * 2. Processing operations only between mesh generations
 * 3. Preventing RefCell borrow conflicts
 */
export class CubeManager {
  private worldCube: WorldCube | null = null;
  private operationQueue: VoxelOperation[] = [];
  private macroDepth: number;
  private microDepth: number;
  private borderDepth: number;
  private seed: number;
  private isProcessing = false;

  constructor(
    macroDepth: number = getMacroDepth(),
    microDepth: number = getMicroDepth(),
    borderDepth: number = getBorderDepth(),
    seed: number = getSeed()
  ) {
    this.macroDepth = macroDepth;
    this.microDepth = microDepth;
    this.borderDepth = borderDepth;
    this.seed = seed;
    logger.log('geometry', `CubeManager created: macro=${macroDepth}, micro=${microDepth}, border=${borderDepth}, seed=${seed}`);
  }

  /**
   * Initialize the world cube
   */
  async initialize(): Promise<void> {
    logger.log('geometry', `Initializing WorldCube: macro=${this.macroDepth}, micro=${this.microDepth}, border=${this.borderDepth}, seed=${this.seed}`);
    this.worldCube = new WorldCube(this.macroDepth, this.microDepth, this.borderDepth, this.seed);

    // Load material colors from materials.json
    await this.loadMaterialColors();

    logger.log('geometry', 'WorldCube initialized');
  }

  /**
   * Load material colors from materials.json and set them in the WorldCube
   */
  private async loadMaterialColors(): Promise<void> {
    try {
      const response = await fetch('/crossworld/assets/materials.json');
      if (!response.ok) {
        logger.warn('geometry', `Failed to load materials.json: ${response.statusText}`);
        return;
      }

      const data = await response.json();

      // Convert materials to flat RGB array
      const colors: number[] = [];
      for (let i = 0; i < 128; i++) {
        const material = data.materials.find((m: any) => m.index === i);
        if (material) {
          // Parse hex color #AARRGGBB format (skip alpha channel)
          const hex = material.color.startsWith('#') ? material.color.substring(1) : material.color;
          const r = parseInt(hex.substring(2, 4), 16) / 255;
          const g = parseInt(hex.substring(4, 6), 16) / 255;
          const b = parseInt(hex.substring(6, 8), 16) / 255;
          colors.push(r, g, b);
        } else {
          // Default to black if material not found
          colors.push(0, 0, 0);
        }
      }

      if (this.worldCube) {
        this.worldCube.setMaterialColors(new Float32Array(colors));
        logger.log('geometry', `Loaded ${data.materials.length} material colors`);
        logger.log('geometry', `Sample colors - water(17): [${colors[17*3]}, ${colors[17*3+1]}, ${colors[17*3+2]}]`);
      }
    } catch (error) {
      logger.error('geometry', 'Failed to load material colors:', error);
    }
  }

  /**
   * Queue a voxel set operation
   */
  setVoxelAtDepth(x: number, y: number, z: number, depth: number, colorIndex: number): void {
    this.operationQueue.push({ type: 'setVoxelAtDepth', x, y, z, depth, colorIndex });
    logger.log('geometry', `Queued setVoxelAtDepth: (${x}, ${y}, ${z}) depth=${depth} color=${colorIndex}, queue length: ${this.operationQueue.length}`);
  }

  /**
   * Queue a voxel remove operation
   */
  removeVoxelAtDepth(x: number, y: number, z: number, depth: number): void {
    this.operationQueue.push({ type: 'removeVoxelAtDepth', x, y, z, depth });
    logger.log('geometry', `Queued removeVoxelAtDepth: (${x}, ${y}, ${z}) depth=${depth}, queue length: ${this.operationQueue.length}`);
  }

  /**
   * Export to CSM format
   * Processes all pending operations first, then exports
   */
  exportCSM(): string | null {
    // Process all pending operations before exporting
    this.processOperations();

    if (this.worldCube) {
      const csm = this.worldCube.exportToCSM();
      logger.log('geometry', `Exported world to CSM (${csm.length} chars)`);
      return csm;
    }

    return null;
  }

  /**
   * Queue a set root operation
   */
  setRoot(csmCode: string): void {
    this.operationQueue.push({ type: 'setRoot', csmCode });
    logger.log('geometry', `Queued setRoot: ${csmCode.length} chars`);
  }

  /**
   * Process all queued operations
   * This should be called BEFORE generating the mesh
   */
  private processOperations(): void {
    if (this.isProcessing || !this.worldCube) {
      return;
    }

    if (this.operationQueue.length === 0) {
      return;
    }

    this.isProcessing = true;
    const operationCount = this.operationQueue.length;

    try {
      logger.log('geometry', `Processing ${operationCount} queued operations...`);

      // Process all queued operations
      while (this.operationQueue.length > 0) {
        const operation = this.operationQueue.shift()!;

        switch (operation.type) {
          case 'setVoxelAtDepth':
            // @ts-ignore - WASM binding exists but TypeScript can't see it
            this.worldCube.setVoxelAtDepth(
              operation.x,
              operation.y,
              operation.z,
              operation.depth,
              operation.colorIndex
            );
            break;

          case 'removeVoxelAtDepth':
            // @ts-ignore - WASM binding exists but TypeScript can't see it
            this.worldCube.removeVoxelAtDepth(
              operation.x,
              operation.y,
              operation.z,
              operation.depth
            );
            break;

          case 'setRoot':
            this.worldCube.setRoot(operation.csmCode);
            break;

          case 'exportCSM':
            // Handled separately in exportCSM()
            break;
        }
      }

      logger.log('geometry', `Completed processing ${operationCount} operations`);
    } catch (error) {
      logger.error('geometry', 'Error processing operations:', error);
      // Clear the queue to prevent repeated errors
      this.operationQueue = [];
    } finally {
      this.isProcessing = false;
    }
  }

  /**
   * Generate mesh frame
   * Processes all queued operations first, then generates the mesh
   */
  generateFrame(): GeometryData | null {
    if (!this.worldCube) {
      logger.warn('geometry', 'Cannot generate frame: WorldCube not initialized');
      return null;
    }

    // Process all queued operations before generating mesh
    this.processOperations();

    // Now generate the mesh
    const data = this.worldCube.generateFrame();
    logger.log('geometry', `Generated mesh: ${data.vertices.length / 3} vertices, ${data.indices.length / 3} triangles`);
    return data;
  }

  /**
   * Check if there are pending operations
   */
  hasPendingOperations(): boolean {
    return this.operationQueue.length > 0;
  }

  /**
   * Get the number of pending operations
   */
  getPendingOperationCount(): number {
    return this.operationQueue.length;
  }
}<|MERGE_RESOLUTION|>--- conflicted
+++ resolved
@@ -1,11 +1,6 @@
 import * as logger from '../utils/logger';
-<<<<<<< HEAD
-import { WorldCube, GeometryData } from '@workspace/wasm-world';
+import { WorldCube, GeometryData } from 'crossworld-world';
 import { getMacroDepth, getMicroDepth, getBorderDepth, getSeed } from '../config/depth-config';
-=======
-import { WorldCube, GeometryData } from 'crossworld-world';
-import { getMacroDepth, getMicroDepth, getBorderDepth } from '../config/depth-config';
->>>>>>> cbf094c7
 
 /**
  * Operation types for the command queue
