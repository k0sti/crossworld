--- conflicted
+++ resolved
@@ -1,10 +1,6 @@
 import * as logger from './logger';
-<<<<<<< HEAD
-import initCubeWasm from 'crossworld-cube';
+import initCubeWasm from 'cube';
 import initWorldWasm from 'crossworld-world';
-=======
-import initWasm from 'cube';
->>>>>>> 4e60b655
 
 let cubeInitialized = false;
 let worldInitialized = false;
