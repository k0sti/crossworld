import * as THREE from 'three';
import { Avatar } from './avatar';
import { VoxelAvatar } from './voxel-avatar';
import type { IAvatar } from './base-avatar';
import type { AvatarState } from '../services/avatar-state';
import { Transform } from './transform';
import type { TeleportAnimationType } from './teleport-animation';
import { CameraController } from './camera-controller';
import { GamepadController } from './gamepad-controller';
import {
  worldToCube,
  cubeToWorld,
  type CubeCoord,
  isWithinWorldBounds,
  snapToGrid,
  getVoxelSize as getVoxelSizeFromCubeCoord
} from '../types/cube-coord';
// import { scaleCubeCoord } from '../types/raycast-utils'; // TODO: Fix cursor scaling logic before re-enabling
import { getWorldSize } from '../constants/geometry';
import {
  getMacroDepth,
  getBorderDepth,
  cursorDepthToAbsolute,
  getMinCursorDepth,
  getMaxCursorDepth
} from '../config/depth-config';
import { CheckerPlane } from './checker-plane';
import { loadCubeFromCsm, raycastWasm } from '../utils/cubeWasm';
import { raycastMesh, type MeshRaycastResult } from '../utils/meshRaycast';
import { SunSystem } from './sun-system';
import { PostProcessing } from './post-processing';
import { profileCache } from '../services/profile-cache';
import { DEFAULT_RELAYS } from '../config';
import * as logger from '../utils/logger';
import { MaterialsLoader } from './materials-loader';
import { createTexturedVoxelMaterial, updateShaderLighting } from './textured-voxel-material';
// import { VoxelCursor } from './cursor';
// import { EditMode } from './edit-mode';
import { PlacementMode } from './placement-mode';
import type { MainMode } from '@crossworld/common';

/**
 * SceneManager - Manages the 3D scene with centered coordinate system
 *
 * Coordinate System:
 * - World space: All coordinates in range [-HALF_WORLD, HALF_WORLD] for X, Y, Z axes (WORLD_SIZE units)
 * - Origin (0, 0, 0): Center of the world cube at ground level
 * - CheckerPlane: Centered at origin with pivot at (0, 0, 0)
 * - Cube world mesh: Centered at origin with pivot at (0, 0, 0)
 * - Voxel cursor: Snaps to grid centered on raycast intersection point
 * - At max depth (SUBDIVISION_DEPTH), 1 voxel = 1 world unit
 *
 * Voxel placement uses corner coordinates (not center), which are then
 * converted to octree coordinates via CubeCoord system.
 */
export class SceneManager {
  private scene: THREE.Scene;
  private camera: THREE.PerspectiveCamera;
  private renderer: THREE.WebGLRenderer;
  private geometryMesh: THREE.Mesh | null = null;
  private texturedMesh: THREE.Mesh | null = null;
  private solidColorMesh: THREE.Mesh | null = null;
  private wireframeMesh: THREE.LineSegments | null = null;
  private checkerPlane: CheckerPlane | null = null;
  private groundPlane: THREE.Plane = new THREE.Plane(new THREE.Vector3(0, 1, 0), 0); // Plane at y=0
  private currentAvatar: IAvatar | null = null;
  private raycaster: THREE.Raycaster;
  private mouse: THREE.Vector2;
  private lastTime: number = 0;

  // Mode system
  private currentMode: MainMode = 'walk';
  // private voxelCursor: VoxelCursor | null = null;
  // private editMode: EditMode | null = null; // TODO: Use EditMode class instead of legacy edit mode
  private placementMode: PlacementMode | null = null;

  // Legacy edit mode properties (TODO: migrate to EditMode class)
  private isEditMode: boolean = false;
  private previewCube: THREE.LineSegments | null = null;
  private faceHighlightMesh: THREE.Mesh | null = null;
  private currentGridPosition: THREE.Vector3 = new THREE.Vector3();
  private currentCursorCoord: CubeCoord | null = null;

  private onPositionUpdate?: (x: number, y: number, z: number, quaternion: [number, number, number, number], moveStyle?: string) => void;
  private cameraController: CameraController | null = null;
  private selectedColorIndex: number = 0;

  // Continuous paint state
  private isLeftMousePressed: boolean = false;
  private isRightMousePressed: boolean = false;
  private lastPaintedVoxel: { x: number; y: number; z: number } | null = null;

  // Mouse mode: 1 = free pointer (paint/erase), 2 = grabbed pointer (camera rotation)
  private mouseMode: 1 | 2 = 1;
  private crosshair: HTMLElement | null = null;
  private shiftKeyPressed: boolean = false;

  // Wireframe mode
  private wireframeMode: boolean = false;

  // World cube for WASM raycasting
  private worldCube: any | null = null;

  // Raycast method: 'mesh' uses Three.js mesh raycasting, 'wasm' uses WASM aether raycasting
  private raycastMethod: 'mesh' | 'wasm' = 'mesh';

  // Depth voxel select mode: 1 = near side (y=0), 2 = far side (y=-1)
  private depthSelectMode: 1 | 2 = 1;

  // Cursor depth - single source of truth for current cursor depth
  // Cursor depth is now relative to base depth (macro + border)
  // cursorDepth = 0 means unit cubes (1x1x1 world units) at base depth
  // cursorDepth < 0 means larger voxels (e.g., -1 = 2x2x2 units)
  // cursorDepth > 0 means smaller subdivisions (up to micro_depth)
  // initialized to 0 (unit cubes)
  private cursorDepth: number = 0;

  // Remote avatars for other users
  private remoteAvatars: Map<string, IAvatar> = new Map();
  private remoteAvatarConfigs: Map<string, { avatarType: string; avatarId?: string; avatarData?: string }> = new Map();
  private currentUserPubkey: string | null = null;

  // Position update tracking for player avatar (removed periodic updates)

  // Teleport animation settings
  private teleportAnimationType: TeleportAnimationType = 'fade';

  // Current movement style for position updates
  private currentMoveStyle: string = 'walk';

  // Snap to grid in walking mode (disabled by default for precise movement)
  private snapToGridInWalkMode: boolean = false;

  // Sun system and post-processing
  private sunSystem: SunSystem | null = null;
  private postProcessing: PostProcessing | null = null;

  // World grid helpers
  private worldGridHelpers: THREE.Object3D[] = [];

  // Active edit plane (set when clicking voxel face in edit mode)
  private activeEditPlane: THREE.Plane | null = null;
  private activeEditPlaneNormal: THREE.Vector3 | null = null;
  private editPlaneGridHelper: THREE.GridHelper | null = null;

  // Gamepad controller for avatar movement
  private gamepadController: GamepadController | null = null;

  // Event listener references for cleanup
  private boundKeyDown?: (event: KeyboardEvent) => void;
  private boundKeyUp?: (event: KeyboardEvent) => void;
  private boundPointerLockChange?: () => void;

  // Materials and textures
  private materialsLoader: MaterialsLoader = new MaterialsLoader();
  private texturesLoaded: boolean = false;
  private texturesEnabled: boolean = true;

  constructor() {
    this.scene = new THREE.Scene();
    this.camera = new THREE.PerspectiveCamera(
      75,
      window.innerWidth / window.innerHeight,
      0.1,
      1000
    );
    this.renderer = new THREE.WebGLRenderer();
    this.raycaster = new THREE.Raycaster();
    this.mouse = new THREE.Vector2();
  }

  initialize(canvas: HTMLCanvasElement): void {
    // Request WebGL 2.0 context for texture array support
    const gl = canvas.getContext('webgl2');
    if (!gl) {
      logger.warn('renderer', 'WebGL 2.0 not available, falling back to WebGL 1.0');
    } else {
      logger.log('renderer', 'Using WebGL 2.0 context');
    }

    this.renderer = new THREE.WebGLRenderer({
      canvas,
      antialias: true,
      alpha: true,
      context: gl || undefined
    });
    this.renderer.setSize(window.innerWidth, window.innerHeight);
    this.renderer.setPixelRatio(window.devicePixelRatio);
    this.renderer.shadowMap.enabled = true;
    this.renderer.shadowMap.type = THREE.PCFSoftShadowMap;
    this.renderer.toneMapping = THREE.ACESFilmicToneMapping;
    this.renderer.toneMappingExposure = 1.0;

    // Set fixed camera position for isometric-like view (centered at origin)
    // For 128-unit world (depth 7), position camera to see the whole world
    this.camera.position.set(10, 8, 10);
    this.camera.lookAt(0, 0, 0); // Look at origin (center of ground plane)

    // Dynamic sky color will be managed by sun system
    this.scene.background = new THREE.Color(0x87ceeb); // Sky blue
    this.scene.fog = new THREE.Fog(0x87ceeb, 100, 300);

    // Initialize sun system (replaces old static lights)
    this.sunSystem = new SunSystem(this.scene);
    this.sunSystem.setTimeOfDay(0.35); // Start slightly after sunrise
    this.sunSystem.setSunSpeed(0.01); // Slower movement for nice visuals
    this.sunSystem.setAutoMove(false); // Start with sun in fixed position

    // Initialize post-processing for bloom and sparkle effects
    this.postProcessing = new PostProcessing(this.renderer, this.scene, this.camera);

    this.setupMouseListener(canvas);
    this.setupMouseMoveListener(canvas);
    this.setupKeyboardListener(canvas);
    this.setupEditModeHelpers();
    this.setupFaceHighlight();

    // Initialize gamepad controller for avatar movement
    this.gamepadController = new GamepadController();
    this.setupOriginHelpers();
    this.setupCrosshair();
    this.setupCheckerPlane();

    // Load materials and textures asynchronously
    logger.log('renderer', '[Scene] Starting material and texture loading...');
    this.loadMaterialsAndTextures().catch(error => {
      logger.error('renderer', 'Failed to load materials/textures:', error);
    });

    // Initialize cursor and mode system
    // this.voxelCursor = new VoxelCursor(this.scene, this.cursorDepth);
    // this.editMode = new EditMode(this.voxelCursor); // TODO: Use EditMode class instead of legacy edit mode
    this.placementMode = new PlacementMode(this.scene);

    // Initialize camera controller for both walk and edit modes
    this.cameraController = new CameraController(this.camera, canvas);
    this.cameraController.setUsePointerLock(false); // Don't use pointer lock by default
    this.cameraController.enable();

    this.lastTime = performance.now();
  }

  private setupCheckerPlane(): void {
    // Create checker plane (2^(macroDepth+borderDepth) × 2^(macroDepth+borderDepth) centered at origin)
    const checkerSize = 1 << (getMacroDepth() + getBorderDepth());
    this.checkerPlane = new CheckerPlane(checkerSize, checkerSize, 0.02);
    const checkerMesh = this.checkerPlane.getMesh();
    this.scene.add(checkerMesh);
    this.worldGridHelpers.push(checkerMesh);
  }

  /**
   * Load materials.json and textures for textured voxels
   */
  private async loadMaterialsAndTextures(): Promise<void> {
    try {
      logger.log('renderer', 'Loading materials.json...');
      await this.materialsLoader.loadMaterialsJson();

      logger.log('renderer', 'Loading textures...');
      await this.materialsLoader.loadTextures();

      this.texturesLoaded = true;
      logger.log('renderer', 'Materials and textures loaded successfully');

      // Update geometry mesh with textures if it already exists
      if (this.geometryMesh) {
        logger.log('renderer', 'Updating existing geometry mesh with textures');
        // Trigger a re-render with textures by updating the material
        this.updateGeometryMaterial();
      }
    } catch (error) {
      logger.error('renderer', 'Failed to load materials and textures:', error);
      this.texturesLoaded = false;
    }
  }

  /**
   * Update the geometry mesh material to use textures
   */
  private updateGeometryMaterial(): void {
    if (!this.geometryMesh || !this.texturesLoaded) return;

    const oldMaterial = this.geometryMesh.material;

    // Create new textured material
    const textureArray = this.materialsLoader.getTextureArray();
    const newMaterial = createTexturedVoxelMaterial(textureArray, this.texturesEnabled);

    // Update shader lighting based on current scene lights
    updateShaderLighting(newMaterial, this.scene);

    // Replace material
    this.geometryMesh.material = newMaterial;

    // Dispose old material
    if (oldMaterial instanceof THREE.Material) {
      oldMaterial.dispose();
    }

    logger.log('renderer', 'Updated geometry material with textures');
  }

  private setupMouseListener(canvas: HTMLCanvasElement): void {
    // Left click handler
    canvas.addEventListener('click', (event) => {
      // Edit mode is now handled by mousedown/mouseup events for better responsiveness
      if (this.isEditMode) {
        return;
      }

      // Need avatar to handle clicks in walk mode
      if (!this.currentAvatar) return;

      // Calculate mouse position in normalized device coordinates (-1 to +1)
      this.calculateMousePosition(event, canvas);

      // Update raycaster
      this.raycaster.setFromCamera(this.mouse, this.camera);

      // Raycast to ground plane at y=0 (same as edit mode)
      const intersectPoint = new THREE.Vector3();
      const didIntersect = this.raycaster.ray.intersectPlane(this.groundPlane, intersectPoint);

      if (didIntersect) {
        // Use exact raycast coordinates or snap to grid based on flag
        let targetX: number;
        let targetZ: number;

        if (this.snapToGridInWalkMode) {
          // Snap to grid centered on the intersection point (same as edit mode)
          const size = 1;
          targetX = snapToGrid(intersectPoint.x, size);
          targetZ = snapToGrid(intersectPoint.z, size);
        } else {
          // Use exact raycast coordinates for precise movement
          targetX = intersectPoint.x;
          targetZ = intersectPoint.z;
        }

        // Check if within valid world bounds (size=0 for point position, not voxel)
        if (isWithinWorldBounds(targetX, targetZ, 0)) {
          // Check modifiers: CTRL for teleport, SHIFT for run
          const useTeleport = event.ctrlKey;
          const useRun = event.shiftKey && !useTeleport;

          // Move avatar
          if (useTeleport) {
            this.currentAvatar.teleportTo(targetX, targetZ, this.teleportAnimationType);
            this.currentMoveStyle = `teleport:${this.teleportAnimationType}`;
            // Publish TARGET position with move style
            this.publishPlayerPositionAt(targetX, targetZ, this.currentMoveStyle);
          } else if (useRun) {
            this.currentAvatar.setRunSpeed(true);
            this.currentAvatar.setTargetPosition(targetX, targetZ);
            this.currentMoveStyle = 'run';
            // Publish TARGET position with move style
            this.publishPlayerPositionAt(targetX, targetZ, this.currentMoveStyle);
          } else {
            this.currentAvatar.setRunSpeed(false);
            this.currentAvatar.setTargetPosition(targetX, targetZ);
            this.currentMoveStyle = 'walk';
            // Publish TARGET position with move style
            this.publishPlayerPositionAt(targetX, targetZ, this.currentMoveStyle);
          }
        }
      }
    });

    // Mouse down handler - track continuous paint and set edit plane
    canvas.addEventListener('mousedown', (event) => {
      if (this.isEditMode) {
        if (event.button === 0) {
          // Left mouse button - detect plane and paint
          this.isLeftMousePressed = true;
          this.lastPaintedVoxel = null;
          this.detectAndSetEditPlane(event, canvas);
          // Also trigger initial paint
          this.handleEditModeClick(event, canvas, true);
        } else if (event.button === 2) {
          // Right mouse button - detect plane and erase
          this.isRightMousePressed = true;
          this.lastPaintedVoxel = null;
          this.detectAndSetEditPlane(event, canvas);
          // Also trigger initial erase
          this.handleEditModeClick(event, canvas, false);
        }
      }
    });

    // Mouse up handler - end continuous paint
    canvas.addEventListener('mouseup', (event) => {
      if (event.button === 0) {
        this.isLeftMousePressed = false;
        this.lastPaintedVoxel = null;
        this.clearActiveEditPlane();
      } else if (event.button === 2) {
        this.isRightMousePressed = false;
        this.lastPaintedVoxel = null;
        this.clearActiveEditPlane();
      }
    });

    // Mouse leave handler - end continuous paint when mouse leaves canvas
    canvas.addEventListener('mouseleave', () => {
      this.isLeftMousePressed = false;
      this.isRightMousePressed = false;
      this.lastPaintedVoxel = null;
      this.clearActiveEditPlane();
    });

    // Right click handler - prevent context menu in edit and placement modes
    canvas.addEventListener('contextmenu', (event) => {
      if (this.isEditMode || this.currentMode === 'placement') {
        event.preventDefault();
      }
    });
  }

  /**
   * Convert a raycast hit to a cursor cube coordinate
   * Properly scales the hit voxel coordinate to the current cursor depth
   * and adjusts for near/far placement
   *
   * @param hitCubeCoord The cube coordinate from raycast (at hit depth)
   * @param hitNormal The surface normal at hit point
   * @param placeFar If true, place on far side (away from camera), otherwise near side
   * @returns Cube coordinate at cursor depth, adjusted for placement side
   *
   * TODO: Fix cursor scaling logic - currently disabled due to positioning issues
   */
  // private hitToCursorCoord(
  //   hitCubeCoord: CubeCoord,
  //   hitNormal: THREE.Vector3,
  //   placeFar: boolean
  // ): CubeCoord {
  //   // Scale the hit coordinate to cursor depth
  //   let cursorCoord = scaleCubeCoord(hitCubeCoord, this.cursorDepth);
  //
  //   // If placing on far side (depth select mode 1), offset in normal direction
  //   if (placeFar) {
  //     const normalOffset = {
  //       x: Math.round(hitNormal.x),
  //       y: Math.round(hitNormal.y),
  //       z: Math.round(hitNormal.z)
  //     };
  //
  //     cursorCoord = {
  //       x: cursorCoord.x + normalOffset.x,
  //       y: cursorCoord.y + normalOffset.y,
  //       z: cursorCoord.z + normalOffset.z,
  //       depth: this.cursorDepth
  //     };
  //   }
  //
  //   return cursorCoord;
  // }

  /**
   * Perform raycast to geometry mesh
   * Returns hit point, normal, and cube coordinate, or null if no hit
   *
   * Supports two methods:
   * - 'mesh': Uses Three.js mesh raycasting (faster, works without WASM cube)
   * - 'wasm': Uses WASM aether raycasting (slower, more accurate for octree)
   */
  private raycastGeometry(): { point: THREE.Vector3; normal: THREE.Vector3; cubeCoord: CubeCoord } | null {
    if (!this.geometryMesh) return null;

    const size = this.getCursorSize();
    let result: MeshRaycastResult | null = null;

    try {
      if (this.raycastMethod === 'mesh') {
        // Use Three.js mesh raycasting
        result = raycastMesh(
          this.geometryMesh,
          this.raycaster,
          false, // far side = false (near side)
          getMacroDepth()
        );
      } else {
        // Use WASM raycasting
        if (!this.worldCube) return null;

        const worldSize = getWorldSize(getMacroDepth(), getBorderDepth());
        const halfWorld = worldSize / 2;

        // Convert ray from world space to normalized [0, 1]
        const normalizedOrigin = new THREE.Vector3(
          (this.raycaster.ray.origin.x + halfWorld) / worldSize,
          (this.raycaster.ray.origin.y + halfWorld) / worldSize,
          (this.raycaster.ray.origin.z + halfWorld) / worldSize
        );

        const dir = this.raycaster.ray.direction;

        // Call WASM raycast
        result = raycastWasm(
          this.worldCube,
          normalizedOrigin.x, normalizedOrigin.y, normalizedOrigin.z,
          dir.x, dir.y, dir.z,
          false, // far side = false (near side)
          getMacroDepth()
        );
      }

      if (result) {
        const worldSize = getWorldSize(getMacroDepth(), getBorderDepth());
        const halfWorld = worldSize / 2;

        // Convert hit position from normalized [0, 1] to world space
        const hitPoint = new THREE.Vector3(
          result.world_x * worldSize - halfWorld,
          result.world_y * worldSize - halfWorld,
          result.world_z * worldSize - halfWorld
        );

        // Normal is already in correct space
        const hitNormal = new THREE.Vector3(result.normal_x, result.normal_y, result.normal_z);

        // Apply epsilon adjustment
        const epsilon = size * 1e-6;
        hitPoint.x += hitNormal.x * epsilon;
        hitPoint.y += hitNormal.y * epsilon;
        hitPoint.z += hitNormal.z * epsilon;

        // Get the cube coordinate from raycast result
        const hitCubeCoord: CubeCoord = {
          x: result.x,
          y: result.y,
          z: result.z,
          depth: result.depth
        };

        return { point: hitPoint, normal: hitNormal, cubeCoord: hitCubeCoord };
      }
    } catch (error) {
      logger.error('renderer', `[Raycast] ${this.raycastMethod} raycast failed:`, error);
    }

    return null;
  }

  /**
   * Set the raycast method
   * @param method - 'mesh' for Three.js mesh raycasting, 'wasm' for WASM aether raycasting
   */
  public setRaycastMethod(method: 'mesh' | 'wasm'): void {
    this.raycastMethod = method;
    logger.log('renderer', `[Raycast] Switched to ${method} raycast method`);
  }

  /**
   * Get the current raycast method
   */
  public getRaycastMethod(): 'mesh' | 'wasm' {
    return this.raycastMethod;
  }

  /**
   * Detect voxel face and set active edit plane (without painting)
   */
  private detectAndSetEditPlane(event: MouseEvent, canvas: HTMLCanvasElement): void {
    // Calculate mouse position
    this.calculateMousePosition(event, canvas);

    // Update raycaster
    this.raycaster.setFromCamera(this.mouse, this.camera);

    // Raycast to geometry mesh using shared method
    const hit = this.raycastGeometry();
    if (hit) {
      this.setActiveEditPlane(hit.point, hit.normal);
    }
  }

  /**
   * Set the active edit plane based on a clicked face
   */
  private setActiveEditPlane(point: THREE.Vector3, normal: THREE.Vector3): void {
    // Get current voxel size
    const size = this.getCursorSize();
    const halfSize = size / 2;

    // Convert hit point to CubeCoord to snap to voxel grid
    const coord = worldToCube(point.x, point.y, point.z, this.getAbsoluteCursorDepth());
    const [voxelX, voxelY, voxelZ] = cubeToWorld(coord);

    // Calculate voxel center
    const voxelCenterX = voxelX + halfSize;
    const voxelCenterY = voxelY + halfSize;
    const voxelCenterZ = voxelZ + halfSize;

    // Calculate face center: voxel center + normal * halfSize - unit normal
    const faceCenterX = voxelCenterX + normal.x * halfSize - normal.x;
    const faceCenterY = voxelCenterY + normal.y * halfSize - normal.y;
    const faceCenterZ = voxelCenterZ + normal.z * halfSize - normal.z;

    const faceCenter = new THREE.Vector3(faceCenterX, faceCenterY, faceCenterZ);

    // Store plane normal (use face center for grid alignment)
    this.activeEditPlaneNormal = normal.clone();

    // Create plane from face center and normal
    this.activeEditPlane = new THREE.Plane();
    this.activeEditPlane.setFromNormalAndCoplanarPoint(normal, faceCenter);

    // Remove old grid helper if exists
    if (this.editPlaneGridHelper) {
      this.scene.remove(this.editPlaneGridHelper);
      this.editPlaneGridHelper = null;
    }

    // Create grid helper for visualization
    const worldSize = getWorldSize(getMacroDepth(), getBorderDepth());
    const gridSize = worldSize; // Grid covers world size
    const divisions = worldSize / size; // Grid divisions match voxel size

    // GridHelper is always horizontal, so we need to rotate it based on normal
    this.editPlaneGridHelper = new THREE.GridHelper(gridSize, divisions, 0x00ff00, 0x00ff00);
    this.editPlaneGridHelper.material.transparent = true;
    this.editPlaneGridHelper.material.opacity = 0.3;
    this.editPlaneGridHelper.material.depthTest = true;

    // Rotate grid to match plane normal first
    // Default GridHelper normal is (0, 1, 0) - Y-up
    const defaultNormal = new THREE.Vector3(0, 1, 0);
    const quaternion = new THREE.Quaternion().setFromUnitVectors(defaultNormal, normal);
    this.editPlaneGridHelper.setRotationFromQuaternion(quaternion);

    // Position grid to align with world coordinates like CheckerPlane
    // The grid should be at world origin (0, 0, 0) but translated along normal to reach the face
    // Calculate distance from origin to face plane along normal
    const distanceAlongNormal = faceCenter.dot(normal);

    // Position grid along the normal direction only, keeping it centered in the other axes
    this.editPlaneGridHelper.position.copy(normal.clone().multiplyScalar(distanceAlongNormal));

    this.scene.add(this.editPlaneGridHelper);

    logger.log('renderer', '[Active Edit Plane]', {
      faceCenter: { x: faceCenterX, y: faceCenterY, z: faceCenterZ },
      normal: { x: normal.x, y: normal.y, z: normal.z }
    });
  }

  /**
   * Clear the active edit plane
   */
  private clearActiveEditPlane(): void {
    this.activeEditPlane = null;
    this.activeEditPlaneNormal = null;

    if (this.editPlaneGridHelper) {
      this.scene.remove(this.editPlaneGridHelper);
      this.editPlaneGridHelper = null;
    }
  }

  /**
   * Setup face highlight mesh
   */
  private setupFaceHighlight(): void {
    // Create a plane geometry for the face highlight
    const geometry = new THREE.PlaneGeometry(1, 1);
    const material = new THREE.MeshBasicMaterial({
      color: 0xffffff,
      transparent: true,
      opacity: 0.3,
      side: THREE.DoubleSide,
      depthTest: true,
      depthWrite: false
    });
    this.faceHighlightMesh = new THREE.Mesh(geometry, material);
    this.faceHighlightMesh.visible = false;
    this.faceHighlightMesh.renderOrder = 998; // Below voxel cursor (999)
    this.scene.add(this.faceHighlightMesh);
  }

  /**
   * Update face highlight based on CubeCoord and face normal
   */
  private updateFaceHighlight(point: THREE.Vector3, normal: THREE.Vector3, size: number): void {
    if (!this.faceHighlightMesh) return;

    // Convert world hit point to CubeCoord
    const coord = worldToCube(point.x, point.y, point.z, this.getAbsoluteCursorDepth());

    // Convert CubeCoord back to world position (corner of voxel)
    const [voxelX, voxelY, voxelZ] = cubeToWorld(coord);

    // Calculate voxel center in world space
    const halfSize = size / 2;
    const voxelCenterX = voxelX + halfSize;
    const voxelCenterY = voxelY + halfSize;
    const voxelCenterZ = voxelZ + halfSize;

    // Calculate face center: voxel center + (normal * half_size) - unit normal
    // This positions the highlight at the center of the face
    const faceCenterX = voxelCenterX + normal.x * halfSize - normal.x;
    const faceCenterY = voxelCenterY + normal.y * halfSize - normal.y;
    const faceCenterZ = voxelCenterZ + normal.z * halfSize - normal.z;

    // Add small offset along normal to prevent z-fighting
    const offset = 0.01;
    const position = new THREE.Vector3(
      faceCenterX + normal.x * offset,
      faceCenterY + normal.y * offset,
      faceCenterZ + normal.z * offset
    );

    // Orient to face the normal direction
    const defaultNormal = new THREE.Vector3(0, 0, 1);
    const quaternion = new THREE.Quaternion().setFromUnitVectors(defaultNormal, normal);

    // Update face highlight mesh
    this.faceHighlightMesh.position.copy(position);
    this.faceHighlightMesh.scale.set(size, size, 1);
    this.faceHighlightMesh.setRotationFromQuaternion(quaternion);
    this.faceHighlightMesh.visible = true;
  }

  /**
   * Hide face highlight
   */
  private hideFaceHighlight(): void {
    if (this.faceHighlightMesh) {
      this.faceHighlightMesh.visible = false;
    }
  }

  private handleEditModeClick(event: MouseEvent, canvas: HTMLCanvasElement, isLeftClick: boolean): void {
    logger.log('renderer', '[Edit Click]', { isLeftClick, mouseMode: this.mouseMode, cursorDepth: this.cursorDepth });

    // Calculate mouse position
    this.calculateMousePosition(event, canvas);

    // Update raycaster
    this.raycaster.setFromCamera(this.mouse, this.camera);

    const size = this.getCursorSize();
    const halfSize = size / 2;

    // First, try to raycast to geometry mesh to detect clicked face
    let voxelX = 0;
    let voxelY = 0;
    let voxelZ = 0;
    let hasGeometryHit = false;

    // Raycast to geometry mesh using shared method
    const hit = this.raycastGeometry();
    if (hit) {
      // Set active edit plane based on hit face normal
      this.setActiveEditPlane(hit.point, hit.normal);

      // Calculate voxel position using SPACE mode (same as cursor)
      // Convert hit point to CubeCoord to snap to voxel grid
      const coord = worldToCube(hit.point.x, hit.point.y, hit.point.z, this.getAbsoluteCursorDepth());
      const [hitVoxelX, hitVoxelY, hitVoxelZ] = cubeToWorld(coord);

      // Calculate voxel center of the hit voxel
      const hitVoxelCorner = new THREE.Vector3(hitVoxelX, hitVoxelY, hitVoxelZ);
      const voxelCenter = this.calculateVoxelCenter(hitVoxelCorner, halfSize);

      // Calculate face center
      const faceCenter = this.calculateFaceCenter(voxelCenter, hit.normal, halfSize);

      // Move from face center to voxel area center based on depth select mode
      // Mode 1: voxel on positive normal side (outward from face)
      // Mode 2: voxel on negative normal side (inward from face)
      const normalOffset = this.depthSelectMode === 1 ? halfSize : -halfSize;
      const cursorCenter = faceCenter.clone().addScaledVector(hit.normal, normalOffset);

      // Calculate corner position for the cursor voxel (as Vector3)
      const voxelCorner = cursorCenter.clone().subScalar(halfSize);
      voxelX = voxelCorner.x;
      voxelY = voxelCorner.y;
      voxelZ = voxelCorner.z;

      hasGeometryHit = true;
    }

    // If no geometry hit, use plane intersection
    if (!hasGeometryHit) {
      const targetPlane = this.activeEditPlane || this.groundPlane;
      const intersectPoint = new THREE.Vector3();
      const didIntersect = this.raycaster.ray.intersectPlane(targetPlane, intersectPoint);

      logger.log('renderer', '[Raycast]', { didIntersect, intersectPoint: didIntersect ? intersectPoint : null });

      if (!didIntersect) return;

      // Snap all three axes to grid centered on the intersection point
      const voxelCenterX = snapToGrid(intersectPoint.x, size);
      const voxelCenterY = snapToGrid(intersectPoint.y, size);
      const voxelCenterZ = snapToGrid(intersectPoint.z, size);

      // Calculate corner position (world space)
      voxelX = voxelCenterX - halfSize;
      voxelZ = voxelCenterZ - halfSize;

      // For ground plane mode (no active edit plane), use depth select mode
      // For active edit plane, snap Y coordinate to grid like X and Z
      voxelY = targetPlane !== this.groundPlane
        ? voxelCenterY - halfSize
        : (this.depthSelectMode === 1 ? 0 : -size);
    }

    const voxelCorner = new THREE.Vector3(voxelX, voxelY, voxelZ);
    logger.log('renderer', '[Voxel Pos]', { voxelCorner, size });

    // Check if within world bounds (all axes)
    if (this.isVoxelInBounds(voxelCorner, size)) {
      logger.log('renderer', '[Voxel Action]', isLeftClick ? 'paint' : 'erase');
      if (isLeftClick) {
        // Left click: use current color/erase mode
        this.paintVoxelWithSize(voxelX, voxelY, voxelZ, size);
      } else {
        // Right click always removes voxel
        this.eraseVoxelWithSize(voxelX, voxelY, voxelZ, size);
      }
    } else {
      logger.log('renderer', '[Out of Bounds]', { voxelX, voxelY, voxelZ, size });
    }
  }

  private onVoxelEdit?: (coord: CubeCoord, colorIndex: number) => void;

  setOnVoxelEdit(callback: (coord: CubeCoord, colorIndex: number) => void): void {
    this.onVoxelEdit = callback;
  }

  setSelectedColorIndex(colorIndex: number): void {
    this.selectedColorIndex = colorIndex;
  }

  async setSelectedModel(modelPath: string): Promise<void> {
    if (this.placementMode) {
      await this.placementMode.setModel(modelPath);
    }
  }

  /**
   * Get the current cursor coordinate (null if cursor not visible)
   */
  getCurrentCursorCoord(): CubeCoord | null {
    return this.currentCursorCoord;
  }

  /**
   * Get the current cursor depth (relative to base depth)
   */
  getCursorDepth(): number {
    return this.cursorDepth;
  }

  /**
   * Get the absolute octree depth for the current cursor
   * Converts relative cursor depth to absolute octree depth
   */
  private getAbsoluteCursorDepth(): number {
    return cursorDepthToAbsolute(this.cursorDepth);
  }

  /**
   * Paint a voxel at the given world space corner position
   * @param x World space X coordinate (corner of voxel, not center)
   * @param y World space Y coordinate (corner of voxel, not center)
   * @param z World space Z coordinate (corner of voxel, not center)
   * @param size Size of voxel in world units
   */
  private paintVoxelWithSize(x: number, y: number, z: number, size: number): void {
    logger.log('renderer', '[Paint Voxel]', { x, y, z, size, selectedColor: this.selectedColorIndex });

    // Check if clear/eraser mode is selected (index -1)
    const isClearMode = this.selectedColorIndex === -1;

    if (isClearMode) {
      this.eraseVoxelWithSize(x, y, z, size);
      return;
    }

    // Place voxel with selected color (palette 0-31 maps to voxel values 32-63)
    const colorValue = this.selectedColorIndex + 32;

    // Convert world coordinates (corner) to cube coordinates (octree space)
    const coord = worldToCube(x, y, z, this.getAbsoluteCursorDepth());

    logger.log('renderer', '[Paint -> CubeCoord]', { coord, colorValue, hasCallback: !!this.onVoxelEdit });

    // Call onVoxelEdit with CubeCoord
    this.onVoxelEdit?.(coord, colorValue);
  }

  private eraseVoxelWithSize(x: number, y: number, z: number, size: number): void {
    logger.log('renderer', '[Erase Voxel]', { x, y, z, size });

    // Convert world coordinates to cube coordinates
    const coord = worldToCube(x, y, z, this.getAbsoluteCursorDepth());

    logger.log('renderer', '[Erase -> CubeCoord]', { coord, hasCallback: !!this.onVoxelEdit });

    // Call onVoxelEdit with CubeCoord
    this.onVoxelEdit?.(coord, 0);
  }

  private setupKeyboardListener(canvas: HTMLCanvasElement): void {
    this.boundKeyDown = (event: KeyboardEvent) => {
      // WASD movement removed - use gamepad left stick instead

      // Toggle mouse mode with Shift key (works in both walk and edit modes)
      // Only toggle once per key press, not on repeated keydown events
      if (event.key === 'Shift') {
        if (this.shiftKeyPressed) {
          // Already handled this key press, ignore repeated keydown events
          return;
        }
        this.shiftKeyPressed = true;

        if (this.mouseMode === 1) {
          // Enter camera rotation mode
          this.mouseMode = 2;
          canvas.requestPointerLock();
          if (this.crosshair) {
            this.crosshair.style.display = 'block';
          }
          // Reset avatar movement state when entering camera mode
          this.resetAvatarMovementState();
          logger.log('renderer', '[Mouse Mode] Switched to mode 2 (first-person camera rotation)');
        } else if (this.mouseMode === 2) {
          // Exit camera rotation mode
          this.resetMouseMode();
          logger.log('renderer', '[Mouse Mode] Switched to mode 1 (paint/erase)');
        }
        return;
      }

      // Toggle edit mode with 'e' key (works in both walk and edit modes)
      if (event.key === 'e' || event.key === 'E') {
        this.setEditMode(!this.isEditMode);
        // Reset avatar movement state when toggling edit mode
        this.resetAvatarMovementState();
        logger.log('renderer', `[Edit Mode] Toggled to ${this.isEditMode ? 'ON' : 'OFF'}`);
        return;
      }

      // Cursor depth/scale control with Arrow Up/Down (works in edit and placement modes)
      if (event.code === 'ArrowUp') {
        event.preventDefault();
        this.adjustCursorDepth(1);
      }

      if (event.code === 'ArrowDown') {
        event.preventDefault();
        this.adjustCursorDepth(-1);
      }

      // Edit mode specific controls
      if (!this.isEditMode) return;

      // Toggle depth select mode with Spacebar
      if (event.code === 'Space') {
        event.preventDefault();
        this.depthSelectMode = this.depthSelectMode === 1 ? 2 : 1;
        logger.log('renderer', `[Depth Select] Switched to mode ${this.depthSelectMode} (y=${this.depthSelectMode === 1 ? 0 : -1})`);
        // Update cursor position immediately
        if (this.mouseMode === 2) {
          this.updateVoxelCursorAtCenter();
        } else {
          this.updateCursorVisualization();
        }
      }
    };

    this.boundKeyUp = (event: KeyboardEvent) => {
      // Reset shift key flag when released
      if (event.key === 'Shift') {
        this.shiftKeyPressed = false;
      }

      // WASD movement removed - use gamepad left stick instead
    };

    this.boundPointerLockChange = () => {
      if (!document.pointerLockElement && this.mouseMode === 2) {
        // Pointer lock was exited externally (e.g., Escape key), sync mode back to 1
        this.resetMouseMode();
        logger.log('renderer', '[Mouse Mode] Pointer lock exited (Escape), switched to mode 1');
      }
    };

    // Register event listeners
    window.addEventListener('keydown', this.boundKeyDown);
    window.addEventListener('keyup', this.boundKeyUp);
    document.addEventListener('pointerlockchange', this.boundPointerLockChange);
  }

  private resetAvatarMovementState(): void {
    // WASD movement removed - gamepad state is managed by GamepadController
  }

  // Removed: setupLights() - now using SunSystem for dynamic lighting

  private setupEditModeHelpers(): void {
    // Create preview cube (1x1x1 cube wireframe)
    const cubeGeometry = new THREE.BoxGeometry(1, 1, 1);
    const edges = new THREE.EdgesGeometry(cubeGeometry);
    const lineMaterial = new THREE.LineBasicMaterial({
      color: 0xffffff, // White
      linewidth: 2,
      opacity: 0.6, // 60% transparent
      transparent: true,
      depthTest: false, // Always render on top
      depthWrite: false
    });
    this.previewCube = new THREE.LineSegments(edges, lineMaterial);
    this.previewCube.visible = false;
    this.previewCube.renderOrder = 999; // Render last
    this.scene.add(this.previewCube);
  }

  private setupOriginHelpers(): void {
    // Create axis helper at origin
    // Axis extends 50% beyond unit cube (1.5 units)
    const axisHelper = new THREE.AxesHelper(1.5);
    axisHelper.position.set(0, 0, 0);
    // Make axis always visible (no depth testing)
    if (Array.isArray(axisHelper.material)) {
      axisHelper.material.forEach(mat => {
        mat.depthTest = false;
        mat.depthWrite = false;
      });
    } else {
      axisHelper.material.depthTest = false;
      axisHelper.material.depthWrite = false;
    }
    axisHelper.renderOrder = 999;
    this.scene.add(axisHelper);
    this.worldGridHelpers.push(axisHelper);

    // Create transparent wireframe for unit cube at origin
    const unitCubeGeometry = new THREE.BoxGeometry(1, 1, 1);
    const unitCubeEdges = new THREE.EdgesGeometry(unitCubeGeometry);
    const unitCubeLineMaterial = new THREE.LineBasicMaterial({
      color: 0xffffff,
      opacity: 0.2,
      transparent: true
    });
    const unitCubeWireframe = new THREE.LineSegments(unitCubeEdges, unitCubeLineMaterial);
    // Position cube so its corner is at origin (center at 0.5, 0.5, 0.5)
    unitCubeWireframe.position.set(0.5, 0.5, 0.5);
    this.scene.add(unitCubeWireframe);
    this.worldGridHelpers.push(unitCubeWireframe);

    // Create world bounds wireframe box
    // World is worldSize×worldSize×worldSize centered at origin
    const worldSize = getWorldSize(getMacroDepth(), getBorderDepth());
    const worldBoxGeometry = new THREE.BoxGeometry(worldSize, worldSize, worldSize);
    const worldBoxEdges = new THREE.EdgesGeometry(worldBoxGeometry);
    const worldBoxLineMaterial = new THREE.LineBasicMaterial({
      color: 0xffffff,
      opacity: 0.5,
      transparent: true
    });
    const worldBoxWireframe = new THREE.LineSegments(worldBoxEdges, worldBoxLineMaterial);
    worldBoxWireframe.position.set(0, 0, 0); // Centered at origin
    this.scene.add(worldBoxWireframe);
    this.worldGridHelpers.push(worldBoxWireframe);
  }

  private setupCrosshair(): void {
    // Create crosshair element for first-person mode
    this.crosshair = document.createElement('div');
    this.crosshair.style.position = 'fixed';
    this.crosshair.style.top = '50%';
    this.crosshair.style.left = '50%';
    this.crosshair.style.transform = 'translate(-50%, -50%)';
    this.crosshair.style.width = '20px';
    this.crosshair.style.height = '20px';
    this.crosshair.style.pointerEvents = 'none';
    this.crosshair.style.zIndex = '1000';
    this.crosshair.style.display = 'none';

    // Create crosshair lines
    this.crosshair.innerHTML = `
      <div style="position: absolute; top: 50%; left: 0; width: 100%; height: 2px; background: rgba(255, 255, 255, 0.8); transform: translateY(-50%);"></div>
      <div style="position: absolute; left: 50%; top: 0; height: 100%; width: 2px; background: rgba(255, 255, 255, 0.8); transform: translateX(-50%);"></div>
      <div style="position: absolute; top: 50%; left: 50%; width: 4px; height: 4px; background: rgba(255, 255, 255, 0.9); border-radius: 50%; transform: translate(-50%, -50%);"></div>
    `;

    document.body.appendChild(this.crosshair);
  }

  private getCursorSize(): number {
    return getVoxelSizeFromCubeCoord(this.getAbsoluteCursorDepth());
  }

  private updateCursorSize(): void {
    if (!this.previewCube) return;

    const size = this.getCursorSize();
    const scale = size;
    this.previewCube.scale.set(scale, scale, scale);

    // Recalculate cursor coordinate with new depth if cursor is visible
    if (this.currentCursorCoord && this.previewCube.visible) {
      const halfSize = size / 2;
      const voxelCenterX = this.currentGridPosition.x;
      const voxelCenterZ = this.currentGridPosition.z;

      // Recalculate corner position with new size
      const voxelX = voxelCenterX - halfSize;
      const voxelZ = voxelCenterZ - halfSize;
      const voxelY = this.depthSelectMode === 1 ? 0 : -size;

      // Update cursor coordinate with new depth
      this.currentCursorCoord = worldToCube(voxelX, voxelY, voxelZ, this.getAbsoluteCursorDepth());

      // Update preview cube position
      this.currentGridPosition.set(voxelCenterX, voxelY + halfSize, voxelCenterZ);
      this.previewCube.position.copy(this.currentGridPosition);
    }
  }

  /**
   * Update cursor visualization at current mouse position
   * Called from mouse move and keyboard handlers
   */
  private updateCursorVisualization(mouseX?: number, mouseY?: number): void {
    // Edit mode only
    if (!this.isEditMode) {
      this.hideFaceHighlight();
      return;
    }

    // Use provided mouse position or current mouse position
    if (mouseX !== undefined && mouseY !== undefined) {
      this.mouse.x = mouseX;
      this.mouse.y = mouseY;
    }

    // Update raycaster and perform unified cursor update
    this.raycaster.setFromCamera(this.mouse, this.camera);
    this.raycastAndUpdateCursor();
  }


  private updateVoxelCursorAtCenter(): void {
    // Raycast from center of screen
    this.mouse.x = 0;
    this.mouse.y = 0;
    this.raycaster.setFromCamera(this.mouse, this.camera);
    this.raycastAndUpdateCursor();
  }

  private setupMouseMoveListener(canvas: HTMLCanvasElement): void {
    canvas.addEventListener('mousemove', (event) => {
      // Mode 2: First-person camera rotation with grabbed pointer (works in both modes)
      if (this.mouseMode === 2) {
        const sensitivity = 0.002;
        const deltaX = event.movementX * sensitivity;
        const deltaY = event.movementY * sensitivity;

        // Get current camera euler angles
        const euler = new THREE.Euler().setFromQuaternion(this.camera.quaternion, 'YXZ');

        // Update yaw (left/right rotation around Y axis)
        // Moving mouse right rotates camera right
        euler.y -= deltaX;

        // Update pitch (up/down rotation around X axis)
        // Moving mouse down looks down
        euler.x -= deltaY;

        // Clamp pitch to prevent camera flipping
        const maxPitch = Math.PI / 2 - 0.1;
        euler.x = Math.max(-maxPitch, Math.min(maxPitch, euler.x));

        // Apply rotation back to camera
        this.camera.quaternion.setFromEuler(euler);

        // Don't return - continue to update voxel cursor below (if in edit mode)
      }

      // Placement mode: update model cursor position
      if (this.currentMode === 'placement' && this.placementMode) {
        const rect = canvas.getBoundingClientRect();
        const mouseX = ((event.clientX - rect.left) / rect.width) * 2 - 1;
        const mouseY = -((event.clientY - rect.top) / rect.height) * 2 + 1;

        this.mouse.x = mouseX;
        this.mouse.y = mouseY;
        this.raycaster.setFromCamera(this.mouse, this.camera);

        // Raycast to geometry or ground
        const hit = this.raycastGeometry();
        if (hit) {
          // Position model at hit point
          this.placementMode.setPosition(hit.point.x, hit.point.y, hit.point.z);
          this.placementMode.show();

          // Calculate cube coord for placement
          const brush = this.placementMode.getBrush();
          const baseSize = Math.pow(2, brush.size);
          const scaleMultiplier = Math.pow(2, brush.scale);
          const finalSize = baseSize * scaleMultiplier;
          const halfSize = finalSize / 2;

          // Calculate corner position
          const voxelX = hit.point.x - halfSize;
          const voxelY = hit.point.y - halfSize;
          const voxelZ = hit.point.z - halfSize;

          // Convert to cube coordinate
          const coord = worldToCube(voxelX, voxelY, voxelZ, brush.size);
          this.placementMode.setCursorCoord(coord);
        } else {
          this.placementMode.hide();
        }
        return;
      }

      // Edit mode only: update voxel cursor and face highlight
      if (!this.isEditMode || !this.previewCube) {
        this.hideFaceHighlight();
        return;
      }

      // Calculate mouse position in normalized device coordinates
      // In mode 2 (shift rotate), raycast from center of screen
      // In mode 1 (free pointer), raycast from mouse position
      const rect = canvas.getBoundingClientRect();
      if (this.mouseMode === 2) {
        // Center of screen
        this.mouse.x = 0;
        this.mouse.y = 0;
      } else {
        // Mouse position
        this.mouse.x = ((event.clientX - rect.left) / rect.width) * 2 - 1;
        this.mouse.y = -((event.clientY - rect.top) / rect.height) * 2 + 1;
      }

      // Update raycaster
      this.raycaster.setFromCamera(this.mouse, this.camera);

      const size = this.getCursorSize();
      const halfSize = size / 2;

      // When draw plane is active, prioritize raycasting to the plane
      // Otherwise raycast to geometry mesh
      let hasPlaneHit = false;
      let planeHitPoint: THREE.Vector3 | null = null;
      let hasGeometryHit = false;
      let geometryHitPoint: THREE.Vector3 | null = null;
      let geometryHitNormal: THREE.Vector3 | null = null;

      if (this.activeEditPlane && this.activeEditPlaneNormal) {
        // Draw plane is active - always raycast to the plane (even during draw mode)
        const intersectPoint = new THREE.Vector3();
        const didIntersect = this.raycaster.ray.intersectPlane(this.activeEditPlane, intersectPoint);

        if (didIntersect) {
          hasPlaneHit = true;
          planeHitPoint = intersectPoint;

          // Show face highlight on the plane using the plane's normal
          this.updateFaceHighlight(intersectPoint, this.activeEditPlaneNormal, size);
        } else {
          this.hideFaceHighlight();
        }
      } else if (this.geometryMesh && !this.isLeftMousePressed && !this.isRightMousePressed) {
        // No draw plane active and not drawing - raycast to geometry mesh using shared method
        const hit = this.raycastGeometry();
        if (hit) {
          this.updateFaceHighlight(hit.point, hit.normal, size);

          // Store hit info for voxel cursor positioning
          hasGeometryHit = true;
          geometryHitPoint = hit.point;
          geometryHitNormal = hit.normal;
        } else {
          this.hideFaceHighlight();
        }
      } else {
        this.hideFaceHighlight();
      }

      // Position voxel cursor
      if (hasPlaneHit && planeHitPoint && this.activeEditPlaneNormal) {
        // Draw plane hit - position cursor on plane with SPACE mode
        // Snap intersection point to grid
        const snappedCenter = new THREE.Vector3(
          snapToGrid(planeHitPoint.x, size),
          snapToGrid(planeHitPoint.y, size),
          snapToGrid(planeHitPoint.z, size)
        );

        // Project snapped point back onto the plane
        const distanceToPlane = this.activeEditPlane!.distanceToPoint(snappedCenter);
        const projectedCenter = snappedCenter.clone().sub(
          this.activeEditPlaneNormal.clone().multiplyScalar(distanceToPlane)
        );

        // Apply SPACE mode offset
        const normalOffset = this.depthSelectMode === 1 ? halfSize : -halfSize;
        const cursorCenter = projectedCenter.clone().addScaledVector(this.activeEditPlaneNormal, normalOffset);

        // Calculate corner position for the cursor voxel
        const voxelCorner = cursorCenter.clone().subScalar(halfSize);

        // Check if within world bounds
        if (this.isVoxelInBounds(voxelCorner, size)) {
          // Store current cursor coordinate
          const newCoord = worldToCube(voxelCorner.x, voxelCorner.y, voxelCorner.z, this.getAbsoluteCursorDepth());

          this.currentCursorCoord = newCoord;

          // Position preview cube at voxel area center
          this.currentGridPosition.copy(cursorCenter);
          this.previewCube.position.copy(this.currentGridPosition);
          this.previewCube.visible = true;

          // Continuous paint: if mouse button is pressed, paint/erase voxel at new position
          this.handleContinuousPaint(voxelCorner, size);
        } else {
          this.previewCube.visible = false;
          this.currentCursorCoord = null;
        }
      } else if (hasGeometryHit && geometryHitPoint && geometryHitNormal) {
        // Position cursor at the voxel area (not face center)
        const size = this.getCursorSize();
        const halfSize = size / 2;

        // Convert adjusted hit point to CubeCoord to snap to voxel grid
        const coord = worldToCube(geometryHitPoint.x, geometryHitPoint.y, geometryHitPoint.z, this.getAbsoluteCursorDepth());
        const [voxelX, voxelY, voxelZ] = cubeToWorld(coord);

        // Calculate voxel center
        const voxelCorner = new THREE.Vector3(voxelX, voxelY, voxelZ);
        const voxelCenter = this.calculateVoxelCenter(voxelCorner, halfSize);

        // Calculate face center (same as face highlight)
        const faceCenter = this.calculateFaceCenter(voxelCenter, geometryHitNormal, halfSize);

        // Move from face center to voxel area center based on depth select mode
        // Mode 1: voxel on positive normal side (outward from face)
        // Mode 2: voxel on negative normal side (inward from face)
        const normalOffset = this.depthSelectMode === 1 ? halfSize : -halfSize;
        const cursorCenter = faceCenter.clone().addScaledVector(geometryHitNormal, normalOffset);

        // Calculate corner position for the cursor voxel
        const cursorVoxelCorner = cursorCenter.clone().subScalar(halfSize);

        // Check if within world bounds
        if (this.isVoxelInBounds(cursorVoxelCorner, size)) {
          // Store cursor coordinate using cursor voxel position
          const newCoord = worldToCube(cursorVoxelCorner.x, cursorVoxelCorner.y, cursorVoxelCorner.z, this.getAbsoluteCursorDepth());

          // Only log when coordinate changes
          if (!this.currentCursorCoord ||
              this.currentCursorCoord.x !== newCoord.x ||
              this.currentCursorCoord.y !== newCoord.y ||
              this.currentCursorCoord.z !== newCoord.z) {
          }

          this.currentCursorCoord = newCoord;

          // Position preview cube at voxel area center
          this.currentGridPosition.copy(cursorCenter);
          this.previewCube.position.copy(this.currentGridPosition);
          this.previewCube.visible = true;

          // Continuous paint: if mouse button is pressed, paint/erase voxel at new position
          this.handleContinuousPaint(cursorVoxelCorner, size);
        } else {
          this.previewCube.visible = false;
          this.currentCursorCoord = null;
        }
      } else {
        // Use active edit plane if available, otherwise ground plane
        const targetPlane = this.activeEditPlane || this.groundPlane;
        const intersectPoint = new THREE.Vector3();
        const didIntersect = this.raycaster.ray.intersectPlane(targetPlane, intersectPoint);

        if (didIntersect) {
          const size = this.getCursorSize();
          const halfSize = size / 2;

          // If we have an active edit plane with a normal, apply SPACE mode
          if (this.activeEditPlane && this.activeEditPlaneNormal) {
            // Snap intersection point to grid
            const faceCenter = new THREE.Vector3(
              snapToGrid(intersectPoint.x, size),
              snapToGrid(intersectPoint.y, size),
              snapToGrid(intersectPoint.z, size)
            );

            // Apply SPACE mode offset
            const normalOffset = this.depthSelectMode === 1 ? halfSize : -halfSize;
            const cursorCenter = faceCenter.clone().addScaledVector(this.activeEditPlaneNormal, normalOffset);

            // Calculate corner position for the cursor voxel
            const voxelCorner = cursorCenter.clone().subScalar(halfSize);

            // Check if within world bounds
            if (this.isVoxelInBounds(voxelCorner, size)) {
              // Store current cursor coordinate
              this.currentCursorCoord = worldToCube(voxelCorner.x, voxelCorner.y, voxelCorner.z, this.getAbsoluteCursorDepth());

              // Position preview cube at voxel area center
              this.currentGridPosition.copy(cursorCenter);
              this.previewCube.position.copy(this.currentGridPosition);
              this.previewCube.visible = true;

              // Continuous paint: if mouse button is pressed, paint/erase voxel at new position
              this.handleContinuousPaint(voxelCorner, size);
            } else {
              // Outside bounds - hide cursor
              this.previewCube.visible = false;
              this.currentCursorCoord = null;
            }
          } else {
            // Ground plane mode (no active edit plane normal)
            // Snap X and Z axes to grid centered on the intersection point
            const voxelCenterX = snapToGrid(intersectPoint.x, size);
            const voxelCenterZ = snapToGrid(intersectPoint.z, size);

            // Calculate corner position (world space)
            // Y position based on depth select mode (not snapped to grid for ground plane)
            const voxelY = this.depthSelectMode === 1 ? 0 : -size;
            const voxelCorner = new THREE.Vector3(
              voxelCenterX - halfSize,
              voxelY,
              voxelCenterZ - halfSize
            );

            // Check if within world bounds (all axes)
            if (this.isVoxelInBounds(voxelCorner, size)) {
              // Store cursor coordinate
              const newCoord = worldToCube(voxelCorner.x, voxelCorner.y, voxelCorner.z, this.getAbsoluteCursorDepth());

              // Only log when coordinate changes
              if (!this.currentCursorCoord ||
                  this.currentCursorCoord.x !== newCoord.x ||
                  this.currentCursorCoord.y !== newCoord.y ||
                  this.currentCursorCoord.z !== newCoord.z) {
              }

              this.currentCursorCoord = newCoord;

              // Position preview cube at center of voxel (world space)
              this.currentGridPosition.set(voxelCenterX, voxelY + halfSize, voxelCenterZ);
              this.previewCube.position.copy(this.currentGridPosition);
              this.previewCube.visible = true;

              // Continuous paint: if mouse button is pressed, paint/erase voxel at new position
              this.handleContinuousPaint(voxelCorner, size);
            } else {
              // Outside bounds - hide cursor
              this.previewCube.visible = false;
              this.currentCursorCoord = null;
            }
          }
        } else {
          this.previewCube.visible = false;
          this.currentCursorCoord = null;
        }
      }
    });
  }

  updateGeometry(vertices: Float32Array, indices: Uint32Array, normals: Float32Array, colors?: Float32Array, uvs?: Float32Array, materialIds?: Uint8Array): void {
    logger.log('renderer', '=== updateGeometry called ===');
    logger.log('renderer', `Vertices: ${vertices.length}, Indices: ${indices.length}, Normals: ${normals.length}`);
    logger.log('renderer', `Colors: ${colors?.length || 0}, UVs: ${uvs?.length || 0}, MaterialIds: ${materialIds?.length || 0}`);
    logger.log('renderer', `Textures loaded: ${this.texturesLoaded}`);

    // Clean up old geometry mesh (legacy - kept for backwards compatibility)
    if (this.geometryMesh) {
      this.scene.remove(this.geometryMesh);
      this.geometryMesh.geometry.dispose();
      if (this.geometryMesh.material instanceof THREE.Material) {
        this.geometryMesh.material.dispose();
      }
      this.geometryMesh = null;
    }

    // Clean up old textured mesh
    if (this.texturedMesh) {
      this.scene.remove(this.texturedMesh);
      this.texturedMesh.geometry.dispose();
      if (this.texturedMesh.material instanceof THREE.Material) {
        this.texturedMesh.material.dispose();
      }
      this.texturedMesh = null;
    }

    // Clean up old solid color mesh
    if (this.solidColorMesh) {
      this.scene.remove(this.solidColorMesh);
      this.solidColorMesh.geometry.dispose();
      if (this.solidColorMesh.material instanceof THREE.Material) {
        this.solidColorMesh.material.dispose();
      }
      this.solidColorMesh = null;
    }

    // Clean up old wireframe mesh
    if (this.wireframeMesh) {
      this.scene.remove(this.wireframeMesh);
      this.wireframeMesh.geometry.dispose();
      if (this.wireframeMesh.material instanceof THREE.Material) {
        this.wireframeMesh.material.dispose();
      }
      this.wireframeMesh = null;
    }

    // Split indices into textured (2-127) and solid color (0-1, 128-255) materials
    const texturedIndices: number[] = [];
    const solidIndices: number[] = [];
    const materialIdStats = new Map<number, number>(); // Track material ID distribution

    if (materialIds && materialIds.length > 0) {
      // Process each triangle (3 indices at a time)
      for (let i = 0; i < indices.length; i += 3) {
        const idx0 = indices[i];
        const idx1 = indices[i + 1];
        const idx2 = indices[i + 2];

        // Check material ID of first vertex of the triangle
        const matId = materialIds[idx0];

        // Track material ID usage
        materialIdStats.set(matId, (materialIdStats.get(matId) || 0) + 1);

        if (matId >= 2 && matId <= 127) {
          // Textured material
          texturedIndices.push(idx0, idx1, idx2);
        } else {
          // Solid color material (0-1, 128-255)
          solidIndices.push(idx0, idx1, idx2);
        }
      }

      logger.log('renderer', `Material ID distribution: ${JSON.stringify(Array.from(materialIdStats.entries()).slice(0, 10))}`);
    } else {
      // No material IDs, treat all as solid color
      solidIndices.push(...indices);
      logger.log('renderer', 'No materialIds provided, treating all as solid color');
    }

    logger.log('renderer', `Split results: ${texturedIndices.length / 3} textured triangles, ${solidIndices.length / 3} solid triangles`);

    // Create textured mesh if there are textured triangles
    if (texturedIndices.length > 0 && this.texturesLoaded) {
      const texturedGeometry = new THREE.BufferGeometry();
      texturedGeometry.setAttribute('position', new THREE.BufferAttribute(vertices, 3));
      texturedGeometry.setAttribute('normal', new THREE.BufferAttribute(normals, 3));

      if (colors && colors.length > 0) {
        texturedGeometry.setAttribute('color', new THREE.BufferAttribute(colors, 3));
      }

      if (uvs && uvs.length > 0) {
        texturedGeometry.setAttribute('uv', new THREE.BufferAttribute(uvs, 2));
      }

      if (materialIds && materialIds.length > 0) {
        texturedGeometry.setAttribute('materialId', new THREE.BufferAttribute(materialIds, 1));
      }

      texturedGeometry.setIndex(new THREE.BufferAttribute(new Uint32Array(texturedIndices), 1));

      const textureArray = this.materialsLoader.getTextureArray();
      logger.log('renderer', `Texture array length: ${textureArray.length}`);

      const texturedMaterial = createTexturedVoxelMaterial(textureArray, this.texturesEnabled, this.renderer);
      updateShaderLighting(texturedMaterial as THREE.ShaderMaterial, this.scene);

      // Debug shader uniforms
      if (texturedMaterial instanceof THREE.ShaderMaterial) {
        logger.log('renderer', `Shader uniforms: enableTextures=${texturedMaterial.uniforms.enableTextures?.value}`);
        logger.log('renderer', `Texture uniforms: texture2=${!!texturedMaterial.uniforms.texture2}, texture3=${!!texturedMaterial.uniforms.texture3}`);
      }

      this.texturedMesh = new THREE.Mesh(texturedGeometry, texturedMaterial);
      this.texturedMesh.castShadow = true;
      this.texturedMesh.receiveShadow = true;
      this.texturedMesh.renderOrder = 0;
      this.scene.add(this.texturedMesh);

      logger.log('renderer', `Created textured mesh with ${texturedIndices.length / 3} triangles`);
    }

    // Create solid color mesh if there are solid color triangles
    if (solidIndices.length > 0) {
      const solidGeometry = new THREE.BufferGeometry();
      solidGeometry.setAttribute('position', new THREE.BufferAttribute(vertices, 3));
      solidGeometry.setAttribute('normal', new THREE.BufferAttribute(normals, 3));

      if (colors && colors.length > 0) {
        solidGeometry.setAttribute('color', new THREE.BufferAttribute(colors, 3));
      }

      solidGeometry.setIndex(new THREE.BufferAttribute(new Uint32Array(solidIndices), 1));

      const solidMaterial = new THREE.MeshPhongMaterial({
        vertexColors: colors && colors.length > 0,
        color: colors && colors.length > 0 ? 0xffffff : 0x44aa44,
        specular: 0x333333,
        shininess: 15,
        wireframe: false,
        side: THREE.FrontSide,
        flatShading: false
      });

      this.solidColorMesh = new THREE.Mesh(solidGeometry, solidMaterial);
      this.solidColorMesh.castShadow = true;
      this.solidColorMesh.receiveShadow = true;
      this.solidColorMesh.renderOrder = 0;
      this.scene.add(this.solidColorMesh);

      logger.log('renderer', `Created solid color mesh with ${solidIndices.length / 3} triangles`);
    }

    // For backwards compatibility, set geometryMesh to the primary mesh (prefer textured if available)
    this.geometryMesh = this.texturedMesh || this.solidColorMesh;

<<<<<<< HEAD
    // Update raycast mesh for avatar ground detection
    if (this.currentAvatar) {
      this.currentAvatar.setRaycastMesh(this.geometryMesh);
    }

    // Create wireframe overlay mesh
    const wireframeGeometry = new THREE.WireframeGeometry(geometry);
    const wireframeMaterial = new THREE.LineBasicMaterial({
      color: 0x000000,
      linewidth: 1,
      depthTest: true,
      depthWrite: false
    });
=======
    // Create wireframe overlay mesh from the combined geometry
    if (this.geometryMesh) {
      const wireframeGeometry = new THREE.WireframeGeometry(this.geometryMesh.geometry);
      const wireframeMaterial = new THREE.LineBasicMaterial({
        color: 0x000000,
        linewidth: 1,
        depthTest: true,
        depthWrite: false
      });
>>>>>>> dd901128

      this.wireframeMesh = new THREE.LineSegments(wireframeGeometry, wireframeMaterial);
      this.wireframeMesh.renderOrder = 1; // Render wireframe on top
      this.wireframeMesh.visible = this.wireframeMode;
      this.scene.add(this.wireframeMesh);
    }
  }

  render(): void {
    const currentTime = performance.now();
    const deltaTime_s = (currentTime - this.lastTime) / 1000;
    this.lastTime = currentTime;

    // Update camera controller (always active for keyboard movement)
    if (this.cameraController) {
      this.cameraController.update(deltaTime_s);
    }

    // Update sun system for moving sun
    if (this.sunSystem) {
      this.sunSystem.update(deltaTime_s);
    }

    // Update voxel cursor in shift rotate mode (center screen raycast)
    if (this.isEditMode && this.mouseMode === 2 && this.previewCube) {
      this.updateVoxelCursorAtCenter();
    }

    // Update current avatar
    if (this.currentAvatar) {
      const wasTeleporting = this.currentAvatar.isTeleporting();
      this.currentAvatar.update(deltaTime_s);
      const isTeleporting = this.currentAvatar.isTeleporting();

      // Don't publish position during teleport animation
      if (!isTeleporting) {
        // Check if just finished teleporting
        if (wasTeleporting && !isTeleporting) {
          // Teleport completed - publish final position
          this.publishPlayerPosition();
        }
        // Note: Only publish on movement start, not when reaching target
        // Position is already published immediately when clicking (in setupMouseListener)
      }
    }

    // Gamepad movement for avatar (left stick controls direction)
    if (this.currentAvatar && this.gamepadController && !this.isEditMode) {
      // Update gamepad state
      this.gamepadController.update();

      // Get movement input from left stick
      const moveInput = this.gamepadController.getMoveDirection();
      const hasMovement = moveInput.length() > 0;

      if (hasMovement) {
        // Get camera's forward direction (projected on XZ plane)
        const cameraDirection = new THREE.Vector3();
        this.camera.getWorldDirection(cameraDirection);
        const forward = new THREE.Vector3(cameraDirection.x, 0, cameraDirection.z).normalize();

        // Get right direction (perpendicular to forward)
        const right = new THREE.Vector3(-forward.z, 0, forward.x).normalize();

        // Calculate movement direction based on gamepad stick input
        // X axis: left/right, Y axis: forward/backward
        const moveDirection = new THREE.Vector3(0, 0, 0);
        moveDirection.add(forward.multiplyScalar(moveInput.y)); // Forward/backward
        moveDirection.add(right.multiplyScalar(moveInput.x)); // Left/right

        // Normalize and scale by speed
        if (moveDirection.length() > 0) {
          moveDirection.normalize();

          // Check if running (RT trigger pressed)
          const isRunning = this.gamepadController.isRunPressed();
          const baseSpeed = 5.0; // units per second
          const speed = isRunning ? baseSpeed * 2.0 : baseSpeed;
          const distance = speed * deltaTime_s;

          // Get current avatar position
          const currentPos = this.currentAvatar.getPosition();

          // Calculate new position
          const newX = currentPos.x + moveDirection.x * distance;
          const newZ = currentPos.z + moveDirection.z * distance;

          // Check if within world bounds
          if (isWithinWorldBounds(newX, newZ, 0)) {
            // Move avatar to new position
            this.currentAvatar.setRunSpeed(isRunning);
            this.currentAvatar.setTargetPosition(newX, newZ);
            this.currentMoveStyle = isRunning ? 'run' : 'walk';

            // Publish position update
            this.publishPlayerPositionAt(newX, newZ, this.currentMoveStyle);
          }
        }
      }

      // Handle jump button (A button)
      if (this.gamepadController.wasJumpPressed()) {
        // TODO: Implement jump functionality
        console.log('[Scene] Jump button pressed!');
      }
    }

    // Update all remote avatars
    for (const avatar of this.remoteAvatars.values()) {
      avatar.update(deltaTime_s);
    }

    // Render with post-processing (includes bloom for sparkle effects)
    if (this.postProcessing) {
      this.postProcessing.render(deltaTime_s);
    } else {
      this.renderer.render(this.scene, this.camera);
    }
  }

  handleResize(): void {
    const width = window.innerWidth;
    const height = window.innerHeight;

    this.camera.aspect = width / height;
    this.camera.updateProjectionMatrix();
    this.renderer.setSize(width, height);

    // Update post-processing size
    if (this.postProcessing) {
      this.postProcessing.setSize(width, height);
    }
  }

  getCamera(): THREE.PerspectiveCamera {
    return this.camera;
  }

  getScene(): THREE.Scene {
    return this.scene;
  }

  createAvatar(modelUrl?: string, scale?: number, transform?: Transform, renderScaleDepth?: number): void {
    // Remove existing avatar
    if (this.currentAvatar) {
      this.scene.remove(this.currentAvatar.getObject3D());
      this.currentAvatar.dispose();
    }

    // Create new GLB avatar
    this.currentAvatar = new Avatar(transform, { modelUrl, scale, renderScaleDepth }, this.scene);
    this.scene.add(this.currentAvatar.getObject3D());

    // Set raycast mesh for ground detection
    if (this.geometryMesh) {
      this.currentAvatar.setRaycastMesh(this.geometryMesh);
    }

    // Fetch and apply profile picture for current user
    this.applyCurrentUserProfile(this.currentAvatar);
  }

  removeAvatar(): void {
    if (this.currentAvatar) {
      this.scene.remove(this.currentAvatar.getObject3D());
      this.currentAvatar.dispose();
      this.currentAvatar = null;

      // Reset camera to default position (centered at origin)
      this.camera.position.set(8, 6, 8);
      this.camera.lookAt(0, 0, 0);
    }
  }

  hasAvatar(): boolean {
    return this.currentAvatar !== null;
  }

  getCurrentTransform(): Transform | undefined {
    return this.currentAvatar?.getTransform();
  }

  /**
   * Set callback for position updates
   */
  setPositionUpdateCallback(callback: (x: number, y: number, z: number, quaternion: [number, number, number, number], moveStyle?: string) => void): void {
    this.onPositionUpdate = callback;
  }

  /**
   * Create a voxel avatar for a user
   * NOTE: Procedural avatar generation removed. Use .vox files instead.
   */
  createVoxelAvatar(_userNpub: string, _scale: number = 1.0, _transform?: Transform): void {
    logger.warn('renderer', 'Procedural avatar generation removed. Use .vox files instead.');
  }

  /**
   * Create a voxel avatar from a .vox file
   */
  async createVoxelAvatarFromVoxFile(voxUrl: string, userNpub: string | undefined = undefined, scale: number = 1.0, transform?: Transform, renderScaleDepth?: number): Promise<void> {
    // Import the loadVoxFromUrl function
    const { loadVoxFromUrl } = await import('../utils/voxLoader');

    try {
      // Load .vox file and get geometry (pass undefined for original colors)
      const geometryData = await loadVoxFromUrl(voxUrl, userNpub ?? undefined);

      // Remove existing avatar
      if (this.currentAvatar) {
        this.scene.remove(this.currentAvatar.getObject3D());
        this.currentAvatar.dispose();
      }

      // Create new voxel avatar
      const voxelAvatar = new VoxelAvatar({
        userNpub: userNpub ?? '',
        scale,
        renderScaleDepth,
      }, transform, this.scene);

      // Apply geometry from .vox file
      voxelAvatar.applyGeometry(geometryData);

      // Add to scene
      this.scene.add(voxelAvatar.getObject3D());
      this.currentAvatar = voxelAvatar;

      // Fetch and apply profile picture for current user
      logger.log('renderer', `[Scene] After avatar creation, currentUserPubkey: ${this.currentUserPubkey}`);
      this.applyCurrentUserProfile(this.currentAvatar);
      if (!this.currentUserPubkey) {
        logger.log('renderer', `[Scene] No currentUserPubkey set, skipping profile fetch`);
      }

      logger.log('renderer', `Created voxel avatar from .vox file: ${voxUrl}`);
    } catch (error) {
      logger.error('renderer', 'Failed to load .vox avatar:', error);
      throw error;
    }
  }

  /**
   * Create a CSM avatar from parsed mesh data
   */
  createCsmAvatar(meshData: { vertices: number[]; indices: number[]; normals: number[]; colors: number[] }, userNpub: string | undefined = undefined, scale: number = 1.0, transform?: Transform, renderScaleDepth?: number): void {
    // Remove existing avatar
    if (this.currentAvatar) {
      this.scene.remove(this.currentAvatar.getObject3D());
      this.currentAvatar.dispose();
    }

    // Create new voxel avatar (CSM avatars use VoxelAvatar class)
    const voxelAvatar = new VoxelAvatar({
      userNpub: userNpub ?? '',
      scale,
      renderScaleDepth,
    }, transform, this.scene);

    // Convert mesh data to the format VoxelAvatar expects
    const geometryData = {
      vertices: new Float32Array(meshData.vertices),
      indices: new Uint32Array(meshData.indices),
      normals: new Float32Array(meshData.normals),
      colors: new Float32Array(meshData.colors),
    };

    // Apply geometry from CSM mesh
    voxelAvatar.applyGeometry(geometryData);

    // Add to scene
    this.scene.add(voxelAvatar.getObject3D());
    this.currentAvatar = voxelAvatar;

    // Fetch and apply profile picture for current user
    this.applyCurrentUserProfile(this.currentAvatar);

    logger.log('renderer', 'Created CSM avatar');
  }

  /**
   * Set edit mode to show/hide grid helpers
   */
  setMainMode(mode: MainMode): void {
    const previousMode = this.currentMode;
    this.currentMode = mode;

    // Hide cursors from previous mode
    if (previousMode === 'edit' && this.previewCube) {
      this.previewCube.visible = false;
    }
    if (previousMode === 'placement' && this.placementMode) {
      this.placementMode.hide();
    }

    // Update legacy isEditMode flag for backward compatibility
    this.isEditMode = (mode === 'edit');

    // Reset mouse mode when switching modes
    if (this.mouseMode === 2) {
      this.mouseMode = 1;
      document.exitPointerLock();
      if (this.crosshair) {
        this.crosshair.style.display = 'none';
      }
    }

    // Reset input state
    this.isLeftMousePressed = false;
    this.isRightMousePressed = false;
    this.lastPaintedVoxel = null;
    if (mode !== 'edit') {
      this.clearActiveEditPlane();
    }
  }

  setEditMode(isEditMode: boolean): void {
    // Map to MainMode for backward compatibility
    this.setMainMode(isEditMode ? 'edit' : 'walk');

    if (this.previewCube && !isEditMode) {
      this.previewCube.visible = false;
    }

    // Reset mouse mode and depth select when exiting edit mode
    if (!isEditMode) {
      if (this.mouseMode === 2) {
        this.mouseMode = 1;
        document.exitPointerLock();
        // Hide crosshair
        if (this.crosshair) {
          this.crosshair.style.display = 'none';
        }
      }
      this.isLeftMousePressed = false;
      this.isRightMousePressed = false;
      this.lastPaintedVoxel = null;
      this.depthSelectMode = 1;
      this.currentCursorCoord = null; // Clear cursor coordinate
      this.clearActiveEditPlane(); // Clear active edit plane
      this.hideFaceHighlight(); // Hide face highlight
    }

    // Camera controller stays enabled in both walk and edit modes
    // No need to toggle it based on edit mode
  }

  /**
   * Set camera mode to enable/disable free camera movement
   * Note: Camera controller is now always enabled, this is kept for compatibility
   */
  setCameraMode(_isCameraMode: boolean): void {
    // Camera controller stays enabled all the time now
    // This method is kept for compatibility but does nothing
  }

  /**
   * Load world cube from CSM for WASM raycasting
   */
  async loadWorldCube(csmText: string): Promise<void> {
    try {
      this.worldCube = await loadCubeFromCsm(csmText);
      if (this.worldCube) {
        logger.log('renderer', '[Raycast] World cube loaded for WASM raycasting');
      } else {
        logger.error('renderer', '[Raycast] Failed to load world cube from CSM');
      }
    } catch (error) {
      logger.error('renderer', '[Raycast] Failed to load world cube:', error);
    }
  }

  /**
   * Set callback for when camera mode exits (e.g., pointer lock lost)
   */
  setOnCameraModeExit(callback: () => void): void {
    if (this.cameraController) {
      this.cameraController.setOnExitCallback(callback);
    }
  }

  /**
   * Set the current user's pubkey (to exclude from remote avatars)
   */
  setCurrentUserPubkey(pubkey: string | null): void {
    logger.log('renderer', `[Scene] setCurrentUserPubkey called: ${pubkey}`);
    this.currentUserPubkey = pubkey;

    // If we have an avatar already and now have a pubkey, fetch profile retroactively
    if (pubkey && this.currentAvatar) {
      logger.log('renderer', `[Scene] Avatar exists, fetching profile retroactively`);
      this.fetchAndApplyProfilePicture(pubkey, this.currentAvatar);
    }
  }

  /**
   * Refresh profile picture for current avatar (call after avatar is loaded)
   */
  refreshCurrentAvatarProfile(): void {
    logger.log('renderer', `[Scene] refreshCurrentAvatarProfile called, pubkey: ${this.currentUserPubkey}, hasAvatar: ${!!this.currentAvatar}`);
    if (this.currentUserPubkey && this.currentAvatar) {
      logger.log('renderer', `[Scene] Refreshing profile for current avatar`);
      this.fetchAndApplyProfilePicture(this.currentUserPubkey, this.currentAvatar);
    }
  }

  /**
   * Publish current player position
   */
  private publishPlayerPosition(): void {
    if (!this.currentAvatar || !this.onPositionUpdate) return;

    const transform = this.currentAvatar.getTransform();
    const eventData = transform.toEventData();

    this.onPositionUpdate(
      eventData.x,
      eventData.y,
      eventData.z,
      eventData.quaternion
    );
  }

  /**
   * Publish specific position (used when setting target position)
   */
  private publishPlayerPositionAt(x: number, z: number, moveStyle: string): void {
    if (!this.currentAvatar || !this.onPositionUpdate) return;

    // Get current rotation from avatar
    const transform = this.currentAvatar.getTransform();

    // TODO: Pass moveStyle to onPositionUpdate
    this.onPositionUpdate(
      x,
      0, // y is always 0 on the ground
      z,
      transform.toEventData().quaternion,
      moveStyle
    );
  }

  /**
   * Update remote avatars based on avatar states from other users
   */
  updateRemoteAvatars(states: Map<string, AvatarState>): void {

    // Get list of pubkeys that should have avatars
    const activePubkeys = new Set<string>();
    states.forEach((_state, pubkey) => {
      // Skip current user
      if (pubkey === this.currentUserPubkey) return;
      // Note: 'away' status users are already removed from states map by avatar-state service
      activePubkeys.add(pubkey);
    });

    // Remove avatars for users that are no longer active
    for (const [pubkey, avatar] of this.remoteAvatars.entries()) {
      if (!activePubkeys.has(pubkey)) {
        this.scene.remove(avatar.getObject3D());
        avatar.dispose();
        this.remoteAvatars.delete(pubkey);
        this.remoteAvatarConfigs.delete(pubkey);
        logger.log('renderer', `Removed remote avatar for ${pubkey}`);
      }
    }

    // Create or update avatars for active users
    states.forEach((state, pubkey) => {
      // Skip current user
      if (pubkey === this.currentUserPubkey) return;

      const existing = this.remoteAvatars.get(pubkey);
      const existingConfig = this.remoteAvatarConfigs.get(pubkey);

      // Check if avatar model changed
      const modelChanged = existingConfig && (
        existingConfig.avatarType !== state.avatarType ||
        existingConfig.avatarId !== state.avatarId ||
        existingConfig.avatarData !== state.avatarData
      );

      if (modelChanged) {
        logger.log('renderer', `[Scene] Model changed for ${state.npub}:`, {
          old: existingConfig,
          new: { avatarType: state.avatarType, avatarId: state.avatarId, avatarDataLength: state.avatarData?.length }
        });
      }

      // Check if we need to create a new avatar
      if (!existing || modelChanged) {
        // Remove old avatar if model changed
        if (modelChanged && existing) {
          this.scene.remove(existing.getObject3D());
          existing.dispose();
          this.remoteAvatars.delete(pubkey);
          this.remoteAvatarConfigs.delete(pubkey);
          logger.log('renderer', `Recreating remote avatar for ${state.npub} due to model change`);
        }
        this.createRemoteAvatar(pubkey, state);
      } else {
        // Update position for existing avatar
        this.updateRemoteAvatarPosition(pubkey, state);
      }
    });
  }

  /**
   * Create a remote avatar for another user
   */
  private createRemoteAvatar(pubkey: string, state: AvatarState): void {

    const { position, avatarType, avatarId, avatarUrl, avatarData, npub } = state;

    logger.log('renderer', `[Scene] Creating remote avatar for ${npub}:`, { avatarType, avatarId, avatarUrl, avatarDataLength: avatarData?.length });

    // Create transform from position data
    const transform = Transform.fromEventData(position);

    if (avatarType === 'vox') {
      // Create voxel avatar (renderScaleDepth defaults to 0.0 = no scaling)
      const voxelAvatar = new VoxelAvatar({
        userNpub: npub,
        scale: 1.0,
        // renderScaleDepth defaults to 0.0 in VoxelAvatar
      }, transform, this.scene);

      // Generate or load geometry (use undefined for npub to preserve original colors)
      if (avatarId && avatarId !== 'generated') {
        logger.log('renderer', `[Scene] Loading VOX model from avatarId: ${avatarId}`);
        // Load from .vox file using model config
        import('../utils/modelConfig').then(({ getModelUrl }) => {
          const voxUrl = getModelUrl(avatarId, 'vox');

          if (!voxUrl) {
            logger.warn('renderer', `No model found for avatarId: ${avatarId}, procedural generation removed`);
            return;
          }

          import('../utils/voxLoader').then(({ loadVoxFromUrl }) => {
            // Pass undefined to preserve original colors
            loadVoxFromUrl(voxUrl, undefined).then((geometryData) => {
              voxelAvatar.applyGeometry(geometryData);
            }).catch(error => {
              logger.error('renderer', 'Failed to load .vox avatar for remote user:', error);
            });
          }).catch(err => logger.error('renderer', err));
        }).catch(err => logger.error('renderer', err));
      } else {
        // Procedural avatar generation removed
        logger.warn('renderer', `[Scene] No avatarId for ${npub}, procedural generation removed`);
      }

      // Add to scene
      this.scene.add(voxelAvatar.getObject3D());
      this.remoteAvatars.set(pubkey, voxelAvatar);
      this.remoteAvatarConfigs.set(pubkey, { avatarType, avatarId, avatarData });

      // Fetch and apply profile picture
      this.fetchAndApplyProfilePicture(pubkey, voxelAvatar, npub);

      logger.log('renderer', `Created remote voxel avatar for ${npub}`);
    }
  }

  /**
   * Update remote avatar position
   */
  private updateRemoteAvatarPosition(pubkey: string, state: AvatarState): void {
    const avatar = this.remoteAvatars.get(pubkey);
    if (!avatar) return;

    const { position, moveStyle } = state;

    if (!moveStyle || moveStyle === 'walk') {
      // Walk: animate from current position at normal speed
      avatar.setRunSpeed(false);
      avatar.setTargetPosition(position.x, position.z);
    } else if (moveStyle === 'run') {
      // Run: animate from current position at double speed
      avatar.setRunSpeed(true);
      avatar.setTargetPosition(position.x, position.z);
    } else if (moveStyle.startsWith('teleport:')) {
      // Teleport with specified animation
      const animationType = moveStyle.substring(9) as TeleportAnimationType; // Remove 'teleport:' prefix
      avatar.teleportTo(position.x, position.z, animationType);
    } else {
      // Unknown move style - default to teleport with fade
      avatar.teleportTo(position.x, position.z, 'fade');
    }
  }

  /**
   * Fetch and apply profile picture and display name to an avatar
   */
  private async fetchAndApplyProfilePicture(pubkey: string, avatar: IAvatar, npub?: string): Promise<void> {
    logger.log('renderer', `[Scene] fetchAndApplyProfilePicture called for pubkey: ${pubkey}, npub: ${npub}`);
    try {
      const profile = await profileCache.getProfile(pubkey, DEFAULT_RELAYS);
      logger.log('renderer', `[Scene] Profile fetched:`, profile);

      // Set display name for initials fallback
      const displayName = profile?.display_name || profile?.name || npub?.slice(0, 12) || '';
      logger.log('renderer', `[Scene] Setting display name: ${displayName}`);
      avatar.setDisplayName(displayName);

      // Set profile picture if available
      if (profile?.picture) {
        logger.log('renderer', `[Scene] Setting profile picture: ${profile.picture}`);
        await avatar.setProfilePicture(profile.picture);
      } else {
        logger.log('renderer', `[Scene] No profile picture available`);
      }
    } catch (error) {
      logger.warn('renderer', `[Scene] Failed to fetch profile picture for ${pubkey}:`, error);
      // Still set display name for initials even if profile fetch fails
      if (npub) {
        avatar.setDisplayName(npub.slice(0, 12));
      }
    }
  }

  /**
   * Set teleport animation type
   */
  setTeleportAnimationType(type: TeleportAnimationType): void {
    this.teleportAnimationType = type;
  }

  /**
   * Get current teleport animation type
   */
  getTeleportAnimationType(): TeleportAnimationType {
    return this.teleportAnimationType;
  }

  /**
   * Get debug info for display
   */
  getDebugInfo() {
    const cursorSize = this.getCursorSize();
    const avatarPos = this.currentAvatar?.getPosition();

    const worldSize = getWorldSize(getMacroDepth(), getBorderDepth());

    return {
      cursorWorld: this.currentCursorCoord
        ? (() => {
            const [x, y, z] = cubeToWorld(this.currentCursorCoord);
            return { x, y, z };
          })()
        : undefined,
      cursorOctree: this.currentCursorCoord,
      cursorDepth: this.cursorDepth,
      cursorSize: cursorSize,
      avatarPos: avatarPos
        ? { x: avatarPos.x, y: avatarPos.y, z: avatarPos.z }
        : undefined,
      cameraPos: {
        x: this.camera.position.x,
        y: this.camera.position.y,
        z: this.camera.position.z
      },
      worldSize: worldSize,
      isEditMode: this.isEditMode,
      timeOfDay: this.sunSystem?.getTimeOfDay(),
      placementModel: this.placementMode?.getBrush().modelPath,
      placementScale: this.placementMode?.getScale()
    };
  }

  /**
   * Get the sun system for external control
   */
  getSunSystem(): SunSystem | null {
    return this.sunSystem;
  }

  /**
   * Set time of day (0 to 1, where 0.5 is noon)
   */
  setTimeOfDay(time: number): void {
    this.sunSystem?.setTimeOfDay(time);
  }

  /**
   * Set sun movement speed
   */
  setSunSpeed(speed: number): void {
    this.sunSystem?.setSunSpeed(speed);
  }

  /**
   * Toggle automatic sun movement
   */
  setSunAutoMove(auto: boolean): void {
    this.sunSystem?.setAutoMove(auto);
  }

  /**
   * Set world grid visibility (origin axis, unit cube, world bounds, checkerboard)
   */
  setWorldGridVisible(visible: boolean): void {
    for (const helper of this.worldGridHelpers) {
      helper.visible = visible;
    }
  }

  /**
   * Set wireframe mode for the ground geometry mesh
   */
  setWireframe(enabled: boolean): void {
    this.wireframeMode = enabled;
    if (this.wireframeMesh) {
      this.wireframeMesh.visible = enabled;
    }
  }

  /**
   * Set texture rendering enabled/disabled for the ground geometry mesh
   */
  setTextures(enabled: boolean): void {
    this.texturesEnabled = enabled;

    // Update the material uniform if textured mesh exists with shader material
    if (this.texturedMesh && this.texturedMesh.material instanceof THREE.ShaderMaterial) {
      const material = this.texturedMesh.material as THREE.ShaderMaterial;
      if (material.uniforms.enableTextures) {
        material.uniforms.enableTextures.value = enabled;
      }
    }

    logger.log('renderer', `Textures ${enabled ? 'enabled' : 'disabled'}`);
  }

  // ============================================================================
  // Helper Methods - Extracted to reduce code duplication
  // ============================================================================

  /**
   * Calculate and update mouse position in normalized device coordinates
   * In mouse rotate mode (mode 2), uses center crosshair position instead of mouse pointer
   */
  private calculateMousePosition(event: MouseEvent, canvas: HTMLCanvasElement): void {
    if (this.mouseMode === 2) {
      this.mouse.x = 0;
      this.mouse.y = 0;
    } else {
      const rect = canvas.getBoundingClientRect();
      this.mouse.x = ((event.clientX - rect.left) / rect.width) * 2 - 1;
      this.mouse.y = -((event.clientY - rect.top) / rect.height) * 2 + 1;
    }
  }

  /**
   * Check if a voxel at the given position and size is within world bounds
   */
  private isVoxelInBounds(voxelCorner: THREE.Vector3, size: number): boolean {
    const halfWorld = getWorldSize(getMacroDepth(), getBorderDepth()) / 2;
    return voxelCorner.x >= -halfWorld && voxelCorner.x + size <= halfWorld &&
           voxelCorner.y >= -halfWorld && voxelCorner.y + size <= halfWorld &&
           voxelCorner.z >= -halfWorld && voxelCorner.z + size <= halfWorld;
  }

  /**
   * Handle continuous paint/erase at cursor position
   * Only paints/erases if the position has changed since last operation
   */
  private handleContinuousPaint(voxelCorner: THREE.Vector3, size: number): void {
    if (!this.isLeftMousePressed && !this.isRightMousePressed) return;

    const isNewPosition = !this.lastPaintedVoxel ||
      this.lastPaintedVoxel.x !== voxelCorner.x ||
      this.lastPaintedVoxel.y !== voxelCorner.y ||
      this.lastPaintedVoxel.z !== voxelCorner.z;

    if (isNewPosition) {
      if (this.isLeftMousePressed) {
        this.paintVoxelWithSize(voxelCorner.x, voxelCorner.y, voxelCorner.z, size);
      } else if (this.isRightMousePressed) {
        this.eraseVoxelWithSize(voxelCorner.x, voxelCorner.y, voxelCorner.z, size);
      }
      this.lastPaintedVoxel = { x: voxelCorner.x, y: voxelCorner.y, z: voxelCorner.z };
    }
  }

  /**
   * Unified function that performs raycast and updates both face highlight and voxel cursor
   * Returns true if cursor was positioned, false otherwise
   */
  private raycastAndUpdateCursor(): boolean {
    if (!this.previewCube) return false;

    const size = this.getCursorSize();
    const halfSize = size / 2;
    const absoluteDepth = this.getAbsoluteCursorDepth();
    const normalOffset = this.depthSelectMode === 1 ? halfSize : -halfSize;

    let cursorPositioned = false;

    // Try draw plane first (if active)
    if (this.activeEditPlane && this.activeEditPlaneNormal) {
      const planeHit = new THREE.Vector3();
      if (this.raycaster.ray.intersectPlane(this.activeEditPlane, planeHit)) {
        // Show face highlight only when not pressing mouse buttons
        if (!this.isLeftMousePressed && !this.isRightMousePressed) {
          this.updateFaceHighlight(planeHit, this.activeEditPlaneNormal, size);
        }

        // Position cursor: snap to grid, project to plane, apply offset
        const snapped = snapToGrid(planeHit, size) as { x: number; y: number; z: number };
        const snappedVec = new THREE.Vector3(snapped.x, snapped.y, snapped.z);
        const distanceToPlane = this.activeEditPlane.distanceToPoint(snappedVec);
        const projectedCenter = snappedVec.clone().sub(
          this.activeEditPlaneNormal.clone().multiplyScalar(distanceToPlane)
        );
        const cursorCenter = projectedCenter.clone().addScaledVector(this.activeEditPlaneNormal, normalOffset);
        const voxelCorner = cursorCenter.clone().subScalar(halfSize);

        if (this.isVoxelInBounds(voxelCorner, size)) {
          const newCoord = worldToCube(voxelCorner.x, voxelCorner.y, voxelCorner.z, absoluteDepth);

          // Only log when coordinate changes
          if (!this.currentCursorCoord ||
              this.currentCursorCoord.x !== newCoord.x ||
              this.currentCursorCoord.y !== newCoord.y ||
              this.currentCursorCoord.z !== newCoord.z) {
            console.log('[CURSOR] DrawPlane:', { oldCoord: this.currentCursorCoord, newCoord });
          }

          this.currentCursorCoord = newCoord;
          this.currentGridPosition.copy(cursorCenter);
          this.previewCube.position.copy(this.currentGridPosition);
          this.previewCube.visible = true;
          this.handleContinuousPaint(voxelCorner, size);
          cursorPositioned = true;
        }
      }
    }

    // Try geometry raycast (if no plane hit and geometry exists)
    if (!cursorPositioned && this.geometryMesh) {
      const hit = this.raycastGeometry();
      if (hit) {
        // Show face highlight only when not pressing mouse buttons
        if (!this.isLeftMousePressed && !this.isRightMousePressed) {
          this.updateFaceHighlight(hit.point, hit.normal, size);
        }

        // Position cursor: snap to voxel grid, calculate face center, apply offset
        const coord = worldToCube(hit.point.x, hit.point.y, hit.point.z, absoluteDepth);
        const [voxelX, voxelY, voxelZ] = cubeToWorld(coord);
        const voxelCorner = new THREE.Vector3(voxelX, voxelY, voxelZ);
        const voxelCenter = this.calculateVoxelCenter(voxelCorner, halfSize);
        const faceCenter = this.calculateFaceCenter(voxelCenter, hit.normal, halfSize);
        const cursorCenter = faceCenter.clone().addScaledVector(hit.normal, normalOffset);
        const cursorVoxelCorner = cursorCenter.clone().subScalar(halfSize);

        if (this.isVoxelInBounds(cursorVoxelCorner, size)) {
          const newCoord = worldToCube(cursorVoxelCorner.x, cursorVoxelCorner.y, cursorVoxelCorner.z, absoluteDepth);

          // Only log when coordinate changes
          if (!this.currentCursorCoord ||
              this.currentCursorCoord.x !== newCoord.x ||
              this.currentCursorCoord.y !== newCoord.y ||
              this.currentCursorCoord.z !== newCoord.z) {
            console.log('[CURSOR] GeometryHit:', { oldCoord: this.currentCursorCoord, newCoord });
          }

          this.currentCursorCoord = newCoord;
          this.currentGridPosition.copy(cursorCenter);
          this.previewCube.position.copy(this.currentGridPosition);
          this.previewCube.visible = true;
          this.handleContinuousPaint(cursorVoxelCorner, size);
          cursorPositioned = true;
        }
      }
    }

    // Fallback to plane intersection (ground or active edit plane)
    if (!cursorPositioned) {
      const targetPlane = this.activeEditPlane || this.groundPlane;
      const intersectPoint = new THREE.Vector3();
      if (this.raycaster.ray.intersectPlane(targetPlane, intersectPoint)) {
        if (this.activeEditPlane && this.activeEditPlaneNormal) {
          // Active edit plane with normal - apply SPACE mode
          const snapped = snapToGrid(intersectPoint, size) as { x: number; y: number; z: number };
          const faceCenter = new THREE.Vector3(snapped.x, snapped.y, snapped.z);
          const cursorCenter = faceCenter.clone().addScaledVector(this.activeEditPlaneNormal, normalOffset);
          const voxelCorner = cursorCenter.clone().subScalar(halfSize);

          if (this.isVoxelInBounds(voxelCorner, size)) {
            this.currentCursorCoord = worldToCube(voxelCorner.x, voxelCorner.y, voxelCorner.z, absoluteDepth);
            this.currentGridPosition.copy(cursorCenter);
            this.previewCube.position.copy(this.currentGridPosition);
            this.previewCube.visible = true;
            this.handleContinuousPaint(voxelCorner, size);
            cursorPositioned = true;
          }
        } else {
          // Ground plane mode - snap X and Z
          const voxelCenterX = snapToGrid(intersectPoint.x, size) as number;
          const voxelCenterZ = snapToGrid(intersectPoint.z, size) as number;
          const voxelY = this.depthSelectMode === 1 ? 0 : -size;
          const voxelCorner = new THREE.Vector3(voxelCenterX - halfSize, voxelY, voxelCenterZ - halfSize);

          if (this.isVoxelInBounds(voxelCorner, size)) {
            this.currentCursorCoord = worldToCube(voxelCorner.x, voxelCorner.y, voxelCorner.z, absoluteDepth);
            this.currentGridPosition.set(voxelCenterX, voxelY + halfSize, voxelCenterZ);
            this.previewCube.position.copy(this.currentGridPosition);
            this.previewCube.visible = true;
            this.handleContinuousPaint(voxelCorner, size);
            cursorPositioned = true;
          }
        }
      }
    }

    // Hide cursor and face highlight if no valid position found
    if (!cursorPositioned) {
      this.previewCube.visible = false;
      this.currentCursorCoord = null;
      this.hideFaceHighlight();
    }

    return cursorPositioned;
  }

  /**
   * Calculate face center position from voxel center, normal, and half size
   */
  private calculateFaceCenter(
    voxelCenter: THREE.Vector3,
    normal: THREE.Vector3,
    halfSize: number
  ): THREE.Vector3 {
    // Face center = voxelCenter + normal * (halfSize - 1)
    return voxelCenter.clone().addScaledVector(normal, halfSize - 1);
  }

  /**
   * Calculate voxel center from corner position
   */
  private calculateVoxelCenter(voxelCorner: THREE.Vector3, halfSize: number): THREE.Vector3 {
    return voxelCorner.clone().addScalar(halfSize);
  }

  /**
   * Adjust cursor depth by delta and update cursor visualization
   * Used for arrow up/down keys
   */
  private adjustCursorDepth(delta: 1 | -1): void {
    if (this.currentMode === 'placement' && this.placementMode) {
      const currentScale = this.placementMode.getScale();
      this.placementMode.setScale(delta > 0 ? currentScale + 1 : Math.max(0, currentScale - 1));
    } else if (this.isEditMode) {
      this.cursorDepth = delta > 0
        ? Math.min(getMaxCursorDepth(), this.cursorDepth + 1)
        : Math.max(getMinCursorDepth(), this.cursorDepth - 1);
      this.updateCursorSize();
      logger.log('renderer', `[Cursor Depth] Changed to ${this.cursorDepth}, absolute depth: ${this.getAbsoluteCursorDepth()}, size: ${this.getCursorSize()}`);

      if (this.mouseMode === 2) {
        this.updateVoxelCursorAtCenter();
      } else {
        this.updateCursorVisualization();
      }
    }
  }

  /**
   * Reset mouse mode and clear edit state
   * Exits pointer lock, clears paint state, and clears active edit plane
   */
  private resetMouseMode(): void {
    if (this.mouseMode === 2) {
      this.mouseMode = 1;
      document.exitPointerLock();
      if (this.crosshair) {
        this.crosshair.style.display = 'none';
      }
    }
    this.isLeftMousePressed = false;
    this.isRightMousePressed = false;
    this.lastPaintedVoxel = null;
    this.clearActiveEditPlane();
  }

  /**
   * Apply current user's profile picture to an avatar
   */
  private applyCurrentUserProfile(avatar: IAvatar): void {
    if (this.currentUserPubkey) {
      this.fetchAndApplyProfilePicture(this.currentUserPubkey, avatar);
    }
  }

  /**
   * Cleanup all event listeners and DOM elements
   */
  dispose(): void {
    // Remove event listeners
    if (this.boundKeyDown) {
      window.removeEventListener('keydown', this.boundKeyDown);
    }
    if (this.boundKeyUp) {
      window.removeEventListener('keyup', this.boundKeyUp);
    }
    if (this.boundPointerLockChange) {
      document.removeEventListener('pointerlockchange', this.boundPointerLockChange);
    }

    // Remove crosshair element
    if (this.crosshair && this.crosshair.parentNode) {
      this.crosshair.parentNode.removeChild(this.crosshair);
      this.crosshair = null;
    }

    // Exit pointer lock if active
    if (document.pointerLockElement) {
      document.exitPointerLock();
    }

    // Clear active edit plane
    this.clearActiveEditPlane();

    // Clean up face highlight
    if (this.faceHighlightMesh) {
      this.scene.remove(this.faceHighlightMesh);
      this.faceHighlightMesh.geometry.dispose();
      if (this.faceHighlightMesh.material instanceof THREE.Material) {
        this.faceHighlightMesh.material.dispose();
      }
      this.faceHighlightMesh = null;
    }

    // Clean up gamepad controller
    if (this.gamepadController) {
      this.gamepadController.dispose();
      this.gamepadController = null;
    }

    logger.log('renderer', '[SceneManager] Disposed');
  }
}<|MERGE_RESOLUTION|>--- conflicted
+++ resolved
@@ -1627,21 +1627,11 @@
     // For backwards compatibility, set geometryMesh to the primary mesh (prefer textured if available)
     this.geometryMesh = this.texturedMesh || this.solidColorMesh;
 
-<<<<<<< HEAD
     // Update raycast mesh for avatar ground detection
-    if (this.currentAvatar) {
+    if (this.currentAvatar && this.geometryMesh) {
       this.currentAvatar.setRaycastMesh(this.geometryMesh);
     }
 
-    // Create wireframe overlay mesh
-    const wireframeGeometry = new THREE.WireframeGeometry(geometry);
-    const wireframeMaterial = new THREE.LineBasicMaterial({
-      color: 0x000000,
-      linewidth: 1,
-      depthTest: true,
-      depthWrite: false
-    });
-=======
     // Create wireframe overlay mesh from the combined geometry
     if (this.geometryMesh) {
       const wireframeGeometry = new THREE.WireframeGeometry(this.geometryMesh.geometry);
@@ -1651,7 +1641,6 @@
         depthTest: true,
         depthWrite: false
       });
->>>>>>> dd901128
 
       this.wireframeMesh = new THREE.LineSegments(wireframeGeometry, wireframeMaterial);
       this.wireframeMesh.renderOrder = 1; // Render wireframe on top
