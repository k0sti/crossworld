import * as THREE from 'three';
import { Avatar } from './avatar';
import { VoxelAvatar } from './voxel-avatar';
import type { IAvatar } from './base-avatar';
import type { AvatarEngine } from '@workspace/wasm';
import type { AvatarState } from '../services/avatar-state';
import { Transform } from './transform';
import type { TeleportAnimationType } from './teleport-animation';
import { CameraController } from './camera-controller';
import {
  worldToCube,
  cubeToWorld,
  type CubeCoord,
  isWithinWorldBounds,
  snapToGrid,
  getVoxelSize as getVoxelSizeFromCubeCoord
} from '../types/cube-coord';
import { getWorldSize } from '../constants/geometry';
import { getMacroDepth, getTotalDepth } from '../config/depth-config';
import { CheckerPlane } from './checker-plane';
import { loadCubeFromCsm, raycastWasm } from '../utils/cubeWasm';
<<<<<<< HEAD
=======
import { raycastMesh, type MeshRaycastResult } from '../utils/meshRaycast';
>>>>>>> dc4ddd76
import { SunSystem } from './sun-system';
import { PostProcessing } from './post-processing';
import { profileCache } from '../services/profile-cache';
import { DEFAULT_RELAYS } from '../config';
import * as logger from '../utils/logger';
// import { VoxelCursor } from './cursor';
// import { EditMode } from './edit-mode';
import { PlacementMode } from './placement-mode';
import type { MainMode } from '@crossworld/common';

/**
 * SceneManager - Manages the 3D scene with centered coordinate system
 *
 * Coordinate System:
 * - World space: All coordinates in range [-HALF_WORLD, HALF_WORLD] for X, Y, Z axes (WORLD_SIZE units)
 * - Origin (0, 0, 0): Center of the world cube at ground level
 * - CheckerPlane: Centered at origin with pivot at (0, 0, 0)
 * - Cube world mesh: Centered at origin with pivot at (0, 0, 0)
 * - Voxel cursor: Snaps to grid centered on raycast intersection point
 * - At max depth (SUBDIVISION_DEPTH), 1 voxel = 1 world unit
 *
 * Voxel placement uses corner coordinates (not center), which are then
 * converted to octree coordinates via CubeCoord system.
 */
export class SceneManager {
  private scene: THREE.Scene;
  private camera: THREE.PerspectiveCamera;
  private renderer: THREE.WebGLRenderer;
  private geometryMesh: THREE.Mesh | null = null;
  private wireframeMesh: THREE.LineSegments | null = null;
  private checkerPlane: CheckerPlane | null = null;
  private groundPlane: THREE.Plane = new THREE.Plane(new THREE.Vector3(0, 1, 0), 0); // Plane at y=0
  private currentAvatar: IAvatar | null = null;
  private avatarEngine: AvatarEngine | null = null;
  private raycaster: THREE.Raycaster;
  private mouse: THREE.Vector2;
  private lastTime: number = 0;

  // Mode system
  private currentMode: MainMode = 'walk';
  // private voxelCursor: VoxelCursor | null = null;
  // private editMode: EditMode | null = null; // TODO: Use EditMode class instead of legacy edit mode
  private placementMode: PlacementMode | null = null;

  // Legacy edit mode properties (TODO: migrate to EditMode class)
  private isEditMode: boolean = false;
  private previewCube: THREE.LineSegments | null = null;
  private faceHighlightMesh: THREE.Mesh | null = null;
  private currentGridPosition: THREE.Vector3 = new THREE.Vector3();
  private currentCursorCoord: CubeCoord | null = null;

  private onPositionUpdate?: (x: number, y: number, z: number, quaternion: [number, number, number, number], moveStyle?: string) => void;
  private cameraController: CameraController | null = null;
  private selectedColorIndex: number = 0;

  // Continuous paint state
  private isLeftMousePressed: boolean = false;
  private isRightMousePressed: boolean = false;
  private lastPaintedVoxel: { x: number; y: number; z: number } | null = null;

  // Mouse mode: 1 = free pointer (paint/erase), 2 = grabbed pointer (camera rotation)
  private mouseMode: 1 | 2 = 1;
  private crosshair: HTMLElement | null = null;
  private shiftKeyPressed: boolean = false;

  // Wireframe mode
  private wireframeMode: boolean = false;

  // World cube for WASM raycasting
  private worldCube: any | null = null;
<<<<<<< HEAD
=======

  // Raycast method: 'mesh' uses Three.js mesh raycasting, 'wasm' uses WASM aether raycasting
  private raycastMethod: 'mesh' | 'wasm' = 'mesh';
>>>>>>> dc4ddd76

  // Depth voxel select mode: 1 = near side (y=0), 2 = far side (y=-1)
  private depthSelectMode: 1 | 2 = 1;

  // Cursor depth - single source of truth for current cursor depth
  // depth can be 0 to totalDepth (macro+micro, smaller depth = larger voxel size)
  // initialized to macroDepth (3)
  private cursorDepth: number = getMacroDepth();

  // Remote avatars for other users
  private remoteAvatars: Map<string, IAvatar> = new Map();
  private remoteAvatarConfigs: Map<string, { avatarType: string; avatarId?: string; avatarData?: string }> = new Map();
  private currentUserPubkey: string | null = null;

  // Position update tracking for player avatar (removed periodic updates)

  // Teleport animation settings
  private teleportAnimationType: TeleportAnimationType = 'fade';

  // Current movement style for position updates
  private currentMoveStyle: string = 'walk';

  // Snap to grid in walking mode (disabled by default for precise movement)
  private snapToGridInWalkMode: boolean = false;

  // Sun system and post-processing
  private sunSystem: SunSystem | null = null;
  private postProcessing: PostProcessing | null = null;

  // World grid helpers
  private worldGridHelpers: THREE.Object3D[] = [];

  // Active edit plane (set when clicking voxel face in edit mode)
  private activeEditPlane: THREE.Plane | null = null;
  private activeEditPlaneNormal: THREE.Vector3 | null = null;
  private editPlaneGridHelper: THREE.GridHelper | null = null;

  // WASD movement state for avatar (when camera movement is not active)
  private avatarMoveForward = false;
  private avatarMoveBackward = false;
  private avatarMoveLeft = false;
  private avatarMoveRight = false;
  private avatarMoveSpeed = 5.0; // units per second

  // Event listener references for cleanup
  private boundKeyDown?: (event: KeyboardEvent) => void;
  private boundKeyUp?: (event: KeyboardEvent) => void;
  private boundPointerLockChange?: () => void;

  constructor() {
    this.scene = new THREE.Scene();
    this.camera = new THREE.PerspectiveCamera(
      75,
      window.innerWidth / window.innerHeight,
      0.1,
      1000
    );
    this.renderer = new THREE.WebGLRenderer();
    this.raycaster = new THREE.Raycaster();
    this.mouse = new THREE.Vector2();
  }

  initialize(canvas: HTMLCanvasElement): void {
    this.renderer = new THREE.WebGLRenderer({
      canvas,
      antialias: true,
      alpha: true
    });
    this.renderer.setSize(window.innerWidth, window.innerHeight);
    this.renderer.setPixelRatio(window.devicePixelRatio);
    this.renderer.shadowMap.enabled = true;
    this.renderer.shadowMap.type = THREE.PCFSoftShadowMap;
    this.renderer.toneMapping = THREE.ACESFilmicToneMapping;
    this.renderer.toneMappingExposure = 1.0;

    // Set fixed camera position for isometric-like view (centered at origin)
    // For 128-unit world (depth 7), position camera to see the whole world
    this.camera.position.set(100, 80, 100);
    this.camera.lookAt(0, 0, 0); // Look at origin (center of ground plane)

    // Dynamic sky color will be managed by sun system
    this.scene.background = new THREE.Color(0x87ceeb); // Sky blue
    this.scene.fog = new THREE.Fog(0x87ceeb, 100, 300);

    // Initialize sun system (replaces old static lights)
    this.sunSystem = new SunSystem(this.scene);
    this.sunSystem.setTimeOfDay(0.35); // Start slightly after sunrise
    this.sunSystem.setSunSpeed(0.01); // Slower movement for nice visuals
    this.sunSystem.setAutoMove(false); // Start with sun in fixed position

    // Initialize post-processing for bloom and sparkle effects
    this.postProcessing = new PostProcessing(this.renderer, this.scene, this.camera);

    this.setupMouseListener(canvas);
    this.setupMouseMoveListener(canvas);
    this.setupKeyboardListener(canvas);
    this.setupEditModeHelpers();
    this.setupFaceHighlight();
    this.setupOriginHelpers();
    this.setupCrosshair();
    this.setupCheckerPlane();

    // Initialize cursor and mode system
    // this.voxelCursor = new VoxelCursor(this.scene, this.cursorDepth);
    // this.editMode = new EditMode(this.voxelCursor); // TODO: Use EditMode class instead of legacy edit mode
    this.placementMode = new PlacementMode(this.scene);

    // Initialize camera controller for both walk and edit modes
    this.cameraController = new CameraController(this.camera, canvas);
    this.cameraController.setUsePointerLock(false); // Don't use pointer lock by default
    this.cameraController.enable();

    this.lastTime = performance.now();
  }

  private setupCheckerPlane(): void {
    // Create checker plane (2^macroDepth × 2^macroDepth centered at origin)
    const checkerSize = 1 << getMacroDepth();
    this.checkerPlane = new CheckerPlane(checkerSize, checkerSize, 0.02);
    const checkerMesh = this.checkerPlane.getMesh();
    this.scene.add(checkerMesh);
    this.worldGridHelpers.push(checkerMesh);
  }

  private setupMouseListener(canvas: HTMLCanvasElement): void {
    // Left click handler
    canvas.addEventListener('click', (event) => {
      // Edit mode is now handled by mousedown/mouseup events for better responsiveness
      if (this.isEditMode) {
        return;
      }

      // Need avatar to handle clicks in walk mode
      if (!this.currentAvatar) return;

      // Calculate mouse position in normalized device coordinates (-1 to +1)
      // In mouse rotate mode (mode 2), use center crosshair position instead of mouse pointer
      if (this.mouseMode === 2) {
        // Center of screen
        this.mouse.x = 0;
        this.mouse.y = 0;
      } else {
        // Use actual mouse click position
        const rect = canvas.getBoundingClientRect();
        this.mouse.x = ((event.clientX - rect.left) / rect.width) * 2 - 1;
        this.mouse.y = -((event.clientY - rect.top) / rect.height) * 2 + 1;
      }

      // Update raycaster
      this.raycaster.setFromCamera(this.mouse, this.camera);

      // Raycast to ground plane at y=0 (same as edit mode)
      const intersectPoint = new THREE.Vector3();
      const didIntersect = this.raycaster.ray.intersectPlane(this.groundPlane, intersectPoint);

      if (didIntersect) {
        // Use exact raycast coordinates or snap to grid based on flag
        let targetX: number;
        let targetZ: number;

        if (this.snapToGridInWalkMode) {
          // Snap to grid centered on the intersection point (same as edit mode)
          const size = 1;
          targetX = snapToGrid(intersectPoint.x, size);
          targetZ = snapToGrid(intersectPoint.z, size);
        } else {
          // Use exact raycast coordinates for precise movement
          targetX = intersectPoint.x;
          targetZ = intersectPoint.z;
        }

        // Check if within valid world bounds (size=0 for point position, not voxel)
        if (isWithinWorldBounds(targetX, targetZ, 0)) {
          // Check modifiers: CTRL for teleport, SHIFT for run
          const useTeleport = event.ctrlKey;
          const useRun = event.shiftKey && !useTeleport;

          // Move avatar
          if (useTeleport) {
            this.currentAvatar.teleportTo(targetX, targetZ, this.teleportAnimationType);
            this.currentMoveStyle = `teleport:${this.teleportAnimationType}`;
            // Publish TARGET position with move style
            this.publishPlayerPositionAt(targetX, targetZ, this.currentMoveStyle);
          } else if (useRun) {
            this.currentAvatar.setRunSpeed(true);
            this.currentAvatar.setTargetPosition(targetX, targetZ);
            this.currentMoveStyle = 'run';
            // Publish TARGET position with move style
            this.publishPlayerPositionAt(targetX, targetZ, this.currentMoveStyle);
          } else {
            this.currentAvatar.setRunSpeed(false);
            this.currentAvatar.setTargetPosition(targetX, targetZ);
            this.currentMoveStyle = 'walk';
            // Publish TARGET position with move style
            this.publishPlayerPositionAt(targetX, targetZ, this.currentMoveStyle);
          }
        }
      }
    });

    // Mouse down handler - track continuous paint and set edit plane
    canvas.addEventListener('mousedown', (event) => {
      if (this.isEditMode) {
        if (event.button === 0) {
          // Left mouse button - detect plane and paint
          this.isLeftMousePressed = true;
          this.lastPaintedVoxel = null;
          this.detectAndSetEditPlane(event, canvas);
          // Also trigger initial paint
          this.handleEditModeClick(event, canvas, true);
        } else if (event.button === 2) {
          // Right mouse button - detect plane and erase
          this.isRightMousePressed = true;
          this.lastPaintedVoxel = null;
          this.detectAndSetEditPlane(event, canvas);
          // Also trigger initial erase
          this.handleEditModeClick(event, canvas, false);
        }
      }
    });

    // Mouse up handler - end continuous paint
    canvas.addEventListener('mouseup', (event) => {
      if (event.button === 0) {
        this.isLeftMousePressed = false;
        this.lastPaintedVoxel = null;
        this.clearActiveEditPlane();
      } else if (event.button === 2) {
        this.isRightMousePressed = false;
        this.lastPaintedVoxel = null;
        this.clearActiveEditPlane();
      }
    });

    // Mouse leave handler - end continuous paint when mouse leaves canvas
    canvas.addEventListener('mouseleave', () => {
      this.isLeftMousePressed = false;
      this.isRightMousePressed = false;
      this.lastPaintedVoxel = null;
      this.clearActiveEditPlane();
    });

    // Right click handler - prevent context menu in edit and placement modes
    canvas.addEventListener('contextmenu', (event) => {
      if (this.isEditMode || this.currentMode === 'placement') {
        event.preventDefault();
      }
    });
  }

  /**
<<<<<<< HEAD
   * Perform raycast to geometry mesh using WASM raycasting
=======
   * Perform raycast to geometry mesh
>>>>>>> dc4ddd76
   * Returns hit point and normal, or null if no hit
   *
   * Supports two methods:
   * - 'mesh': Uses Three.js mesh raycasting (faster, works without WASM cube)
   * - 'wasm': Uses WASM aether raycasting (slower, more accurate for octree)
   */
  private raycastGeometry(): { point: THREE.Vector3; normal: THREE.Vector3 } | null {
    if (!this.geometryMesh || !this.worldCube) return null;

    const size = this.getCursorSize();
    let result: MeshRaycastResult | null = null;

    try {
      if (this.raycastMethod === 'mesh') {
        // Use Three.js mesh raycasting
        result = raycastMesh(
          this.geometryMesh,
          this.raycaster,
          false, // far side = false (near side)
          getMacroDepth()
        );
      } else {
        // Use WASM raycasting
        if (!this.worldCube) return null;

<<<<<<< HEAD
    try {
      const worldSize = getWorldSize(getMacroDepth());
      const halfWorld = worldSize / 2;

      // Convert ray from world space to normalized [0, 1]
      const normalizedOrigin = new THREE.Vector3(
        (this.raycaster.ray.origin.x + halfWorld) / worldSize,
        (this.raycaster.ray.origin.y + halfWorld) / worldSize,
        (this.raycaster.ray.origin.z + halfWorld) / worldSize
      );
=======
        const worldSize = getWorldSize(getMacroDepth());
        const halfWorld = worldSize / 2;

        // Convert ray from world space to normalized [0, 1]
        const normalizedOrigin = new THREE.Vector3(
          (this.raycaster.ray.origin.x + halfWorld) / worldSize,
          (this.raycaster.ray.origin.y + halfWorld) / worldSize,
          (this.raycaster.ray.origin.z + halfWorld) / worldSize
        );
>>>>>>> dc4ddd76

      const dir = this.raycaster.ray.direction;

<<<<<<< HEAD
      // Call WASM raycast
      const result: any = raycastWasm(
        this.worldCube,
        normalizedOrigin.x, normalizedOrigin.y, normalizedOrigin.z,
        dir.x, dir.y, dir.z,
        false, // far side = false (near side)
        getMacroDepth()
      );

      if (result && !result.error) {
=======
        // Call WASM raycast
        result = raycastWasm(
          this.worldCube,
          normalizedOrigin.x, normalizedOrigin.y, normalizedOrigin.z,
          dir.x, dir.y, dir.z,
          false, // far side = false (near side)
          getMacroDepth()
        );
      }

      if (result) {
        const worldSize = getWorldSize(getMacroDepth());
        const halfWorld = worldSize / 2;

>>>>>>> dc4ddd76
        // Convert hit position from normalized [0, 1] to world space
        const hitPoint = new THREE.Vector3(
          result.world_x * worldSize - halfWorld,
          result.world_y * worldSize - halfWorld,
          result.world_z * worldSize - halfWorld
        );

        // Normal is already in correct space
        const hitNormal = new THREE.Vector3(result.normal_x, result.normal_y, result.normal_z);

        // Apply epsilon adjustment
        const epsilon = size * 1e-6;
        hitPoint.x += hitNormal.x * epsilon;
        hitPoint.y += hitNormal.y * epsilon;
        hitPoint.z += hitNormal.z * epsilon;

        return { point: hitPoint, normal: hitNormal };
      }
    } catch (error) {
<<<<<<< HEAD
      logger.error('renderer', '[Raycast] WASM raycast failed:', error);
    }

    return null;
=======
      logger.error('renderer', `[Raycast] ${this.raycastMethod} raycast failed:`, error);
    }

    return null;
  }

  /**
   * Set the raycast method
   * @param method - 'mesh' for Three.js mesh raycasting, 'wasm' for WASM aether raycasting
   */
  public setRaycastMethod(method: 'mesh' | 'wasm'): void {
    this.raycastMethod = method;
    logger.log('renderer', `[Raycast] Switched to ${method} raycast method`);
  }

  /**
   * Get the current raycast method
   */
  public getRaycastMethod(): 'mesh' | 'wasm' {
    return this.raycastMethod;
>>>>>>> dc4ddd76
  }

  /**
   * Detect voxel face and set active edit plane (without painting)
   */
  private detectAndSetEditPlane(event: MouseEvent, canvas: HTMLCanvasElement): void {
    // Calculate mouse position
    if (this.mouseMode === 2) {
      // Center of screen in shift mode
      this.mouse.x = 0;
      this.mouse.y = 0;
    } else {
      // Mouse position
      const rect = canvas.getBoundingClientRect();
      this.mouse.x = ((event.clientX - rect.left) / rect.width) * 2 - 1;
      this.mouse.y = -((event.clientY - rect.top) / rect.height) * 2 + 1;
    }

    // Update raycaster
    this.raycaster.setFromCamera(this.mouse, this.camera);

    // Raycast to geometry mesh using shared method
    const hit = this.raycastGeometry();
    if (hit) {
      this.setActiveEditPlane(hit.point, hit.normal);
    }
  }

  /**
   * Set the active edit plane based on a clicked face
   */
  private setActiveEditPlane(point: THREE.Vector3, normal: THREE.Vector3): void {
    // Get current voxel size
    const size = this.getCursorSize();
    const halfSize = size / 2;

    // Convert hit point to CubeCoord to snap to voxel grid
    const coord = worldToCube(point.x, point.y, point.z, this.cursorDepth);
    const [voxelX, voxelY, voxelZ] = cubeToWorld(coord);

    // Calculate voxel center
    const voxelCenterX = voxelX + halfSize;
    const voxelCenterY = voxelY + halfSize;
    const voxelCenterZ = voxelZ + halfSize;

    // Calculate face center: voxel center + normal * halfSize - unit normal
    const faceCenterX = voxelCenterX + normal.x * halfSize - normal.x;
    const faceCenterY = voxelCenterY + normal.y * halfSize - normal.y;
    const faceCenterZ = voxelCenterZ + normal.z * halfSize - normal.z;

    const faceCenter = new THREE.Vector3(faceCenterX, faceCenterY, faceCenterZ);

    // Store plane normal (use face center for grid alignment)
    this.activeEditPlaneNormal = normal.clone();

    // Create plane from face center and normal
    this.activeEditPlane = new THREE.Plane();
    this.activeEditPlane.setFromNormalAndCoplanarPoint(normal, faceCenter);

    // Remove old grid helper if exists
    if (this.editPlaneGridHelper) {
      this.scene.remove(this.editPlaneGridHelper);
      this.editPlaneGridHelper = null;
    }

    // Create grid helper for visualization
    const worldSize = getWorldSize(getMacroDepth());
    const gridSize = worldSize; // Grid covers world size
    const divisions = worldSize / size; // Grid divisions match voxel size

    // GridHelper is always horizontal, so we need to rotate it based on normal
    this.editPlaneGridHelper = new THREE.GridHelper(gridSize, divisions, 0x00ff00, 0x00ff00);
    this.editPlaneGridHelper.material.transparent = true;
    this.editPlaneGridHelper.material.opacity = 0.3;
    this.editPlaneGridHelper.material.depthTest = true;

    // Rotate grid to match plane normal first
    // Default GridHelper normal is (0, 1, 0) - Y-up
    const defaultNormal = new THREE.Vector3(0, 1, 0);
    const quaternion = new THREE.Quaternion().setFromUnitVectors(defaultNormal, normal);
    this.editPlaneGridHelper.setRotationFromQuaternion(quaternion);

    // Position grid to align with world coordinates like CheckerPlane
    // The grid should be at world origin (0, 0, 0) but translated along normal to reach the face
    // Calculate distance from origin to face plane along normal
    const distanceAlongNormal = faceCenter.dot(normal);

    // Position grid along the normal direction only, keeping it centered in the other axes
    this.editPlaneGridHelper.position.copy(normal.clone().multiplyScalar(distanceAlongNormal));

    this.scene.add(this.editPlaneGridHelper);

    logger.log('renderer', '[Active Edit Plane]', {
      faceCenter: { x: faceCenterX, y: faceCenterY, z: faceCenterZ },
      normal: { x: normal.x, y: normal.y, z: normal.z }
    });
  }

  /**
   * Clear the active edit plane
   */
  private clearActiveEditPlane(): void {
    this.activeEditPlane = null;
    this.activeEditPlaneNormal = null;

    if (this.editPlaneGridHelper) {
      this.scene.remove(this.editPlaneGridHelper);
      this.editPlaneGridHelper = null;
    }
  }

  /**
   * Setup face highlight mesh
   */
  private setupFaceHighlight(): void {
    // Create a plane geometry for the face highlight
    const geometry = new THREE.PlaneGeometry(1, 1);
    const material = new THREE.MeshBasicMaterial({
      color: 0xffffff,
      transparent: true,
      opacity: 0.3,
      side: THREE.DoubleSide,
      depthTest: true,
      depthWrite: false
    });
    this.faceHighlightMesh = new THREE.Mesh(geometry, material);
    this.faceHighlightMesh.visible = false;
    this.faceHighlightMesh.renderOrder = 998; // Below voxel cursor (999)
    this.scene.add(this.faceHighlightMesh);
  }

  /**
   * Update face highlight based on CubeCoord and face normal
   */
  private updateFaceHighlight(point: THREE.Vector3, normal: THREE.Vector3, size: number): void {
    if (!this.faceHighlightMesh) return;

    // Convert world hit point to CubeCoord
    const coord = worldToCube(point.x, point.y, point.z, this.cursorDepth);

    // Convert CubeCoord back to world position (corner of voxel)
    const [voxelX, voxelY, voxelZ] = cubeToWorld(coord);

    // Calculate voxel center in world space
    const halfSize = size / 2;
    const voxelCenterX = voxelX + halfSize;
    const voxelCenterY = voxelY + halfSize;
    const voxelCenterZ = voxelZ + halfSize;

    // Calculate face center: voxel center + (normal * half_size) - unit normal
    // This positions the highlight at the center of the face
    const faceCenterX = voxelCenterX + normal.x * halfSize - normal.x;
    const faceCenterY = voxelCenterY + normal.y * halfSize - normal.y;
    const faceCenterZ = voxelCenterZ + normal.z * halfSize - normal.z;

    // Add small offset along normal to prevent z-fighting
    const offset = 0.01;
    const position = new THREE.Vector3(
      faceCenterX + normal.x * offset,
      faceCenterY + normal.y * offset,
      faceCenterZ + normal.z * offset
    );

    // Orient to face the normal direction
    const defaultNormal = new THREE.Vector3(0, 0, 1);
    const quaternion = new THREE.Quaternion().setFromUnitVectors(defaultNormal, normal);

    // Update face highlight mesh
    this.faceHighlightMesh.position.copy(position);
    this.faceHighlightMesh.scale.set(size, size, 1);
    this.faceHighlightMesh.setRotationFromQuaternion(quaternion);
    this.faceHighlightMesh.visible = true;
  }

  /**
   * Hide face highlight
   */
  private hideFaceHighlight(): void {
    if (this.faceHighlightMesh) {
      this.faceHighlightMesh.visible = false;
    }
  }

  private handleEditModeClick(event: MouseEvent, canvas: HTMLCanvasElement, isLeftClick: boolean): void {
    logger.log('renderer', '[Edit Click]', { isLeftClick, mouseMode: this.mouseMode, cursorDepth: this.cursorDepth });

    // Calculate mouse position
    // In mode 2 (shift rotate), raycast from center of screen
    // In mode 1 (free pointer), raycast from mouse position
    if (this.mouseMode === 2) {
      // Center of screen
      this.mouse.x = 0;
      this.mouse.y = 0;
    } else {
      // Mouse position
      const rect = canvas.getBoundingClientRect();
      this.mouse.x = ((event.clientX - rect.left) / rect.width) * 2 - 1;
      this.mouse.y = -((event.clientY - rect.top) / rect.height) * 2 + 1;
    }

    // Update raycaster
    this.raycaster.setFromCamera(this.mouse, this.camera);

    const size = this.getCursorSize();
    const halfSize = size / 2;

    // First, try to raycast to geometry mesh to detect clicked face
    let voxelX = 0;
    let voxelY = 0;
    let voxelZ = 0;
    let hasGeometryHit = false;

    // Raycast to geometry mesh using shared method
    const hit = this.raycastGeometry();
    if (hit) {
      // Set active edit plane based on hit face normal
      this.setActiveEditPlane(hit.point, hit.normal);

      // Calculate voxel position using SPACE mode (same as cursor)
      // Convert hit point to CubeCoord to snap to voxel grid
      const coord = worldToCube(hit.point.x, hit.point.y, hit.point.z, this.cursorDepth);
      const [hitVoxelX, hitVoxelY, hitVoxelZ] = cubeToWorld(coord);

      // Calculate voxel center of the hit voxel
      const voxelCenterX = hitVoxelX + halfSize;
      const voxelCenterY = hitVoxelY + halfSize;
      const voxelCenterZ = hitVoxelZ + halfSize;

      // Calculate face center
      const faceCenterX = voxelCenterX + hit.normal.x * halfSize - hit.normal.x;
      const faceCenterY = voxelCenterY + hit.normal.y * halfSize - hit.normal.y;
      const faceCenterZ = voxelCenterZ + hit.normal.z * halfSize - hit.normal.z;

      // Move from face center to voxel area center based on depth select mode
      // Mode 1: voxel on positive normal side (outward from face)
      // Mode 2: voxel on negative normal side (inward from face)
      const normalOffset = this.depthSelectMode === 1 ? halfSize : -halfSize;
      const cursorX = faceCenterX + hit.normal.x * normalOffset;
      const cursorY = faceCenterY + hit.normal.y * normalOffset;
      const cursorZ = faceCenterZ + hit.normal.z * normalOffset;

      // Calculate corner position for the cursor voxel
      voxelX = cursorX - halfSize;
      voxelY = cursorY - halfSize;
      voxelZ = cursorZ - halfSize;

      hasGeometryHit = true;
    }

    // If no geometry hit, use plane intersection
    if (!hasGeometryHit) {
      const targetPlane = this.activeEditPlane || this.groundPlane;
      const intersectPoint = new THREE.Vector3();
      const didIntersect = this.raycaster.ray.intersectPlane(targetPlane, intersectPoint);

      logger.log('renderer', '[Raycast]', { didIntersect, intersectPoint: didIntersect ? intersectPoint : null });

      if (!didIntersect) return;

      // Snap all three axes to grid centered on the intersection point
      const voxelCenterX = snapToGrid(intersectPoint.x, size);
      const voxelCenterY = snapToGrid(intersectPoint.y, size);
      const voxelCenterZ = snapToGrid(intersectPoint.z, size);

      // Calculate corner position (world space)
      voxelX = voxelCenterX - halfSize;
      voxelZ = voxelCenterZ - halfSize;

      // For ground plane mode (no active edit plane), use depth select mode
      // For active edit plane, snap Y coordinate to grid like X and Z
      voxelY = targetPlane !== this.groundPlane
        ? voxelCenterY - halfSize
        : (this.depthSelectMode === 1 ? 0 : -size);
    }

    logger.log('renderer', '[Voxel Pos]', { voxelX, voxelY, voxelZ, size });

    // Check if within world bounds (all axes)
    const halfWorld = getWorldSize(getMacroDepth()) / 2;
    const isInBounds =
      voxelX >= -halfWorld && voxelX + size <= halfWorld &&
      voxelY >= -halfWorld && voxelY + size <= halfWorld &&
      voxelZ >= -halfWorld && voxelZ + size <= halfWorld;

    if (isInBounds) {
      logger.log('renderer', '[Voxel Action]', isLeftClick ? 'paint' : 'erase');
      if (isLeftClick) {
        // Left click: use current color/erase mode
        this.paintVoxelWithSize(voxelX, voxelY, voxelZ, size);
      } else {
        // Right click always removes voxel
        this.eraseVoxelWithSize(voxelX, voxelY, voxelZ, size);
      }
    } else {
      logger.log('renderer', '[Out of Bounds]', { voxelX, voxelY, voxelZ, size });
    }
  }

  private onVoxelEdit?: (coord: CubeCoord, colorIndex: number) => void;

  setOnVoxelEdit(callback: (coord: CubeCoord, colorIndex: number) => void): void {
    this.onVoxelEdit = callback;
  }

  setSelectedColorIndex(colorIndex: number): void {
    this.selectedColorIndex = colorIndex;
  }

  async setSelectedModel(modelPath: string): Promise<void> {
    if (this.placementMode) {
      await this.placementMode.setModel(modelPath);
    }
  }

  /**
   * Get the current cursor coordinate (null if cursor not visible)
   */
  getCurrentCursorCoord(): CubeCoord | null {
    return this.currentCursorCoord;
  }

  /**
   * Get the current cursor depth
   */
  getCursorDepth(): number {
    return this.cursorDepth;
  }

  /**
   * Paint a voxel at the given world space corner position
   * @param x World space X coordinate (corner of voxel, not center)
   * @param y World space Y coordinate (corner of voxel, not center)
   * @param z World space Z coordinate (corner of voxel, not center)
   * @param size Size of voxel in world units
   */
  private paintVoxelWithSize(x: number, y: number, z: number, size: number): void {
    logger.log('renderer', '[Paint Voxel]', { x, y, z, size, selectedColor: this.selectedColorIndex });

    // Check if clear/eraser mode is selected (index -1)
    const isClearMode = this.selectedColorIndex === -1;

    if (isClearMode) {
      this.eraseVoxelWithSize(x, y, z, size);
      return;
    }

    // Place voxel with selected color (palette 0-31 maps to voxel values 32-63)
    const colorValue = this.selectedColorIndex + 32;

    // Convert world coordinates (corner) to cube coordinates (octree space)
    const coord = worldToCube(x, y, z, this.cursorDepth);

    logger.log('renderer', '[Paint -> CubeCoord]', { coord, colorValue, hasCallback: !!this.onVoxelEdit });

    // Call onVoxelEdit with CubeCoord
    this.onVoxelEdit?.(coord, colorValue);
  }

  private eraseVoxelWithSize(x: number, y: number, z: number, size: number): void {
    logger.log('renderer', '[Erase Voxel]', { x, y, z, size });

    // Convert world coordinates to cube coordinates
    const coord = worldToCube(x, y, z, this.cursorDepth);

    logger.log('renderer', '[Erase -> CubeCoord]', { coord, hasCallback: !!this.onVoxelEdit });

    // Call onVoxelEdit with CubeCoord
    this.onVoxelEdit?.(coord, 0);
  }

  private setupKeyboardListener(canvas: HTMLCanvasElement): void {
    this.boundKeyDown = (event: KeyboardEvent) => {
      // WASD movement for avatar (only when camera movement is not active)
      if (this.mouseMode === 1 && !this.isEditMode) {
        switch (event.key.toLowerCase()) {
          case 'w':
            this.avatarMoveForward = true;
            return;
          case 's':
            this.avatarMoveBackward = true;
            return;
          case 'a':
            this.avatarMoveLeft = true;
            return;
          case 'd':
            this.avatarMoveRight = true;
            return;
        }
      }

      // Toggle mouse mode with Shift key (works in both walk and edit modes)
      // Only toggle once per key press, not on repeated keydown events
      if (event.key === 'Shift') {
        if (this.shiftKeyPressed) {
          // Already handled this key press, ignore repeated keydown events
          return;
        }
        this.shiftKeyPressed = true;

        if (this.mouseMode === 1) {
          // Enter camera rotation mode
          this.mouseMode = 2;
          canvas.requestPointerLock();
          if (this.crosshair) {
            this.crosshair.style.display = 'block';
          }
          // Reset avatar movement state when entering camera mode
          this.resetAvatarMovementState();
          logger.log('renderer', '[Mouse Mode] Switched to mode 2 (first-person camera rotation)');
        } else if (this.mouseMode === 2) {
          // Exit camera rotation mode
          this.mouseMode = 1;
          document.exitPointerLock();
          if (this.crosshair) {
            this.crosshair.style.display = 'none';
          }
          // Reset paint state (only relevant in edit mode, but safe to always reset)
          this.isLeftMousePressed = false;
          this.isRightMousePressed = false;
          this.lastPaintedVoxel = null;
          this.clearActiveEditPlane();
          logger.log('renderer', '[Mouse Mode] Switched to mode 1 (paint/erase)');
        }
        return;
      }

      // Toggle edit mode with 'e' key (works in both walk and edit modes)
      if (event.key === 'e' || event.key === 'E') {
        this.setEditMode(!this.isEditMode);
        // Reset avatar movement state when toggling edit mode
        this.resetAvatarMovementState();
        logger.log('renderer', `[Edit Mode] Toggled to ${this.isEditMode ? 'ON' : 'OFF'}`);
        return;
      }

      // Cursor depth/scale control with Arrow Up/Down (works in edit and placement modes)
      if (event.code === 'ArrowUp') {
        event.preventDefault();

        // Placement mode: increase model scale
        if (this.currentMode === 'placement' && this.placementMode) {
          const currentScale = this.placementMode.getScale();
          this.placementMode.setScale(currentScale + 1);
          logger.log('renderer', `[Placement Scale] Increased to ${currentScale + 1}`);
        }
        // Edit mode: increase cursor depth
        else if (this.isEditMode) {
          this.cursorDepth = Math.min(getTotalDepth(), this.cursorDepth + 1);
          this.updateCursorSize();
          logger.log('renderer', `[Cursor Depth] Increased to ${this.cursorDepth} (size=${this.getCursorSize()})`);
          // Update cursor position immediately
          if (this.mouseMode === 2) {
            this.updateVoxelCursorAtCenter();
          } else {
            this.updateCursorVisualization();
          }
        }
      }

      if (event.code === 'ArrowDown') {
        event.preventDefault();

        // Placement mode: decrease model scale
        if (this.currentMode === 'placement' && this.placementMode) {
          const currentScale = this.placementMode.getScale();
          this.placementMode.setScale(Math.max(0, currentScale - 1));
          logger.log('renderer', `[Placement Scale] Decreased to ${Math.max(0, currentScale - 1)}`);
        }
        // Edit mode: decrease cursor depth
        else if (this.isEditMode) {
          this.cursorDepth = Math.max(0, this.cursorDepth - 1);
          this.updateCursorSize();
          logger.log('renderer', `[Cursor Depth] Decreased to ${this.cursorDepth} (size=${this.getCursorSize()})`);
          // Update cursor position immediately
          if (this.mouseMode === 2) {
            this.updateVoxelCursorAtCenter();
          } else {
            this.updateCursorVisualization();
          }
        }
      }

      // Edit mode specific controls
      if (!this.isEditMode) return;

      // Toggle depth select mode with Spacebar
      if (event.code === 'Space') {
        event.preventDefault();
        this.depthSelectMode = this.depthSelectMode === 1 ? 2 : 1;
        logger.log('renderer', `[Depth Select] Switched to mode ${this.depthSelectMode} (y=${this.depthSelectMode === 1 ? 0 : -1})`);
        // Update cursor position immediately
        if (this.mouseMode === 2) {
          this.updateVoxelCursorAtCenter();
        } else {
          this.updateCursorVisualization();
        }
      }
    };

    this.boundKeyUp = (event: KeyboardEvent) => {
      // Reset shift key flag when released
      if (event.key === 'Shift') {
        this.shiftKeyPressed = false;
      }

      // Reset WASD movement state
      switch (event.key.toLowerCase()) {
        case 'w':
          this.avatarMoveForward = false;
          break;
        case 's':
          this.avatarMoveBackward = false;
          break;
        case 'a':
          this.avatarMoveLeft = false;
          break;
        case 'd':
          this.avatarMoveRight = false;
          break;
      }
    };

    this.boundPointerLockChange = () => {
      if (!document.pointerLockElement && this.mouseMode === 2) {
        // Pointer lock was exited externally (e.g., Escape key), sync mode back to 1
        this.mouseMode = 1;
        if (this.crosshair) {
          this.crosshair.style.display = 'none';
        }
        this.isLeftMousePressed = false;
        this.isRightMousePressed = false;
        this.lastPaintedVoxel = null;
        this.clearActiveEditPlane();
        logger.log('renderer', '[Mouse Mode] Pointer lock exited (Escape), switched to mode 1');
      }
    };

    // Register event listeners
    window.addEventListener('keydown', this.boundKeyDown);
    window.addEventListener('keyup', this.boundKeyUp);
    document.addEventListener('pointerlockchange', this.boundPointerLockChange);
  }

  private resetAvatarMovementState(): void {
    this.avatarMoveForward = false;
    this.avatarMoveBackward = false;
    this.avatarMoveLeft = false;
    this.avatarMoveRight = false;
  }

  // Removed: setupLights() - now using SunSystem for dynamic lighting

  private setupEditModeHelpers(): void {
    // Create preview cube (1x1x1 cube wireframe)
    const cubeGeometry = new THREE.BoxGeometry(1, 1, 1);
    const edges = new THREE.EdgesGeometry(cubeGeometry);
    const lineMaterial = new THREE.LineBasicMaterial({
      color: 0xffffff, // White
      linewidth: 2,
      opacity: 0.6, // 60% transparent
      transparent: true,
      depthTest: false, // Always render on top
      depthWrite: false
    });
    this.previewCube = new THREE.LineSegments(edges, lineMaterial);
    this.previewCube.visible = false;
    this.previewCube.renderOrder = 999; // Render last
    this.scene.add(this.previewCube);
  }

  private setupOriginHelpers(): void {
    // Create axis helper at origin
    // Axis extends 50% beyond unit cube (1.5 units)
    const axisHelper = new THREE.AxesHelper(1.5);
    axisHelper.position.set(0, 0, 0);
    // Make axis always visible (no depth testing)
    if (Array.isArray(axisHelper.material)) {
      axisHelper.material.forEach(mat => {
        mat.depthTest = false;
        mat.depthWrite = false;
      });
    } else {
      axisHelper.material.depthTest = false;
      axisHelper.material.depthWrite = false;
    }
    axisHelper.renderOrder = 999;
    this.scene.add(axisHelper);
    this.worldGridHelpers.push(axisHelper);

    // Create transparent wireframe for unit cube at origin
    const unitCubeGeometry = new THREE.BoxGeometry(1, 1, 1);
    const unitCubeEdges = new THREE.EdgesGeometry(unitCubeGeometry);
    const unitCubeLineMaterial = new THREE.LineBasicMaterial({
      color: 0xffffff,
      opacity: 0.2,
      transparent: true
    });
    const unitCubeWireframe = new THREE.LineSegments(unitCubeEdges, unitCubeLineMaterial);
    // Position cube so its corner is at origin (center at 0.5, 0.5, 0.5)
    unitCubeWireframe.position.set(0.5, 0.5, 0.5);
    this.scene.add(unitCubeWireframe);
    this.worldGridHelpers.push(unitCubeWireframe);

    // Create world bounds wireframe box
    // World is worldSize×worldSize×worldSize centered at origin
    const worldSize = getWorldSize(getMacroDepth());
    const worldBoxGeometry = new THREE.BoxGeometry(worldSize, worldSize, worldSize);
    const worldBoxEdges = new THREE.EdgesGeometry(worldBoxGeometry);
    const worldBoxLineMaterial = new THREE.LineBasicMaterial({
      color: 0xffffff,
      opacity: 0.5,
      transparent: true
    });
    const worldBoxWireframe = new THREE.LineSegments(worldBoxEdges, worldBoxLineMaterial);
    worldBoxWireframe.position.set(0, 0, 0); // Centered at origin
    this.scene.add(worldBoxWireframe);
    this.worldGridHelpers.push(worldBoxWireframe);
  }

  private setupCrosshair(): void {
    // Create crosshair element for first-person mode
    this.crosshair = document.createElement('div');
    this.crosshair.style.position = 'fixed';
    this.crosshair.style.top = '50%';
    this.crosshair.style.left = '50%';
    this.crosshair.style.transform = 'translate(-50%, -50%)';
    this.crosshair.style.width = '20px';
    this.crosshair.style.height = '20px';
    this.crosshair.style.pointerEvents = 'none';
    this.crosshair.style.zIndex = '1000';
    this.crosshair.style.display = 'none';

    // Create crosshair lines
    this.crosshair.innerHTML = `
      <div style="position: absolute; top: 50%; left: 0; width: 100%; height: 2px; background: rgba(255, 255, 255, 0.8); transform: translateY(-50%);"></div>
      <div style="position: absolute; left: 50%; top: 0; height: 100%; width: 2px; background: rgba(255, 255, 255, 0.8); transform: translateX(-50%);"></div>
      <div style="position: absolute; top: 50%; left: 50%; width: 4px; height: 4px; background: rgba(255, 255, 255, 0.9); border-radius: 50%; transform: translate(-50%, -50%);"></div>
    `;

    document.body.appendChild(this.crosshair);
  }

  private getCursorSize(): number {
    return getVoxelSizeFromCubeCoord(this.cursorDepth);
  }

  private updateCursorSize(): void {
    if (!this.previewCube) return;

    const size = this.getCursorSize();
    const scale = size;
    this.previewCube.scale.set(scale, scale, scale);

    // Recalculate cursor coordinate with new depth if cursor is visible
    if (this.currentCursorCoord && this.previewCube.visible) {
      const halfSize = size / 2;
      const voxelCenterX = this.currentGridPosition.x;
      const voxelCenterZ = this.currentGridPosition.z;

      // Recalculate corner position with new size
      const voxelX = voxelCenterX - halfSize;
      const voxelZ = voxelCenterZ - halfSize;
      const voxelY = this.depthSelectMode === 1 ? 0 : -size;

      // Update cursor coordinate with new depth
      this.currentCursorCoord = worldToCube(voxelX, voxelY, voxelZ, this.cursorDepth);

      // Update preview cube position
      this.currentGridPosition.set(voxelCenterX, voxelY + halfSize, voxelCenterZ);
      this.previewCube.position.copy(this.currentGridPosition);
    }
  }

  /**
   * Update cursor visualization at current mouse position
   * Called from mouse move and keyboard handlers
   */
  private updateCursorVisualization(mouseX?: number, mouseY?: number): void {
    // Edit mode only
    if (!this.isEditMode || !this.previewCube) {
      this.hideFaceHighlight();
      return;
    }

    // Use provided mouse position or current mouse position
    if (mouseX !== undefined && mouseY !== undefined) {
      this.mouse.x = mouseX;
      this.mouse.y = mouseY;
    }
    // Otherwise use this.mouse.x and this.mouse.y which are already set

    // Update raycaster
    this.raycaster.setFromCamera(this.mouse, this.camera);

    const size = this.getCursorSize();
    const halfSize = size / 2;

    // When draw plane is active, prioritize raycasting to the plane
    // Otherwise raycast to geometry mesh
    let hasPlaneHit = false;
    let planeHitPoint: THREE.Vector3 | null = null;
    let hasGeometryHit = false;
    let geometryHitPoint: THREE.Vector3 | null = null;
    let geometryHitNormal: THREE.Vector3 | null = null;

    if (this.activeEditPlane && this.activeEditPlaneNormal) {
      // Draw plane is active - always raycast to the plane (even during draw mode)
      const intersectPoint = new THREE.Vector3();
      const didIntersect = this.raycaster.ray.intersectPlane(this.activeEditPlane, intersectPoint);

      if (didIntersect) {
        hasPlaneHit = true;
        planeHitPoint = intersectPoint;

        // Show face highlight on the plane using the plane's normal
        this.updateFaceHighlight(intersectPoint, this.activeEditPlaneNormal, size);
      } else {
        this.hideFaceHighlight();
      }
    } else if (this.geometryMesh && !this.isLeftMousePressed && !this.isRightMousePressed) {
      // No draw plane active and not drawing - raycast to geometry mesh using shared method
      const hit = this.raycastGeometry();
      if (hit) {
        this.updateFaceHighlight(hit.point, hit.normal, size);

        // Store hit info for voxel cursor positioning
        hasGeometryHit = true;
        geometryHitPoint = hit.point;
        geometryHitNormal = hit.normal;
      } else {
        this.hideFaceHighlight();
      }
    } else {
      this.hideFaceHighlight();
    }

    // Position voxel cursor
    if (hasPlaneHit && planeHitPoint && this.activeEditPlaneNormal) {
      // Draw plane hit - position cursor on plane with SPACE mode
      // Snap intersection point to grid
      const snappedCenter = new THREE.Vector3(
        snapToGrid(planeHitPoint.x, size),
        snapToGrid(planeHitPoint.y, size),
        snapToGrid(planeHitPoint.z, size)
      );

      // Project snapped point back onto the plane
      const distanceToPlane = this.activeEditPlane!.distanceToPoint(snappedCenter);
      const projectedCenter = snappedCenter.clone().sub(
        this.activeEditPlaneNormal.clone().multiplyScalar(distanceToPlane)
      );

      // Apply SPACE mode offset
      const normalOffset = this.depthSelectMode === 1 ? halfSize : -halfSize;
      const cursorX = projectedCenter.x + this.activeEditPlaneNormal.x * normalOffset;
      const cursorY = projectedCenter.y + this.activeEditPlaneNormal.y * normalOffset;
      const cursorZ = projectedCenter.z + this.activeEditPlaneNormal.z * normalOffset;

      // Calculate corner position for the cursor voxel
      const voxelX = cursorX - halfSize;
      const voxelY = cursorY - halfSize;
      const voxelZ = cursorZ - halfSize;

      // Check if within world bounds
      const halfWorld = getWorldSize(getMacroDepth()) / 2;
      const isInBounds =
        voxelX >= -halfWorld && voxelX + size <= halfWorld &&
        voxelY >= -halfWorld && voxelY + size <= halfWorld &&
        voxelZ >= -halfWorld && voxelZ + size <= halfWorld;

      if (isInBounds) {
        // Store current cursor coordinate
        const newCoord = worldToCube(voxelX, voxelY, voxelZ, this.cursorDepth);

        // Only log when coordinate changes
        if (!this.currentCursorCoord ||
            this.currentCursorCoord.x !== newCoord.x ||
            this.currentCursorCoord.y !== newCoord.y ||
            this.currentCursorCoord.z !== newCoord.z) {
          console.log('[MOUSEMOVE CURSOR] DrawPlane CHANGED:', {
            oldCoord: this.currentCursorCoord,
            newCoord,
            planeHitPoint,
            snappedCenter: { x: snappedCenter.x, y: snappedCenter.y, z: snappedCenter.z },
            projectedCenter: { x: projectedCenter.x, y: projectedCenter.y, z: projectedCenter.z },
            cursorCenter: { x: cursorX, y: cursorY, z: cursorZ },
            voxelCorner: { x: voxelX, y: voxelY, z: voxelZ }
          });
        }

        this.currentCursorCoord = newCoord;

        // Position preview cube at voxel area center
        this.currentGridPosition.set(cursorX, cursorY, cursorZ);
        this.previewCube.position.copy(this.currentGridPosition);
        this.previewCube.visible = true;

        // Continuous paint: if mouse button is pressed, paint/erase voxel at new position
        if (this.isLeftMousePressed || this.isRightMousePressed) {
          // Check if this is a new voxel position (different from last painted)
          const isNewPosition = !this.lastPaintedVoxel ||
            this.lastPaintedVoxel.x !== voxelX ||
            this.lastPaintedVoxel.y !== voxelY ||
            this.lastPaintedVoxel.z !== voxelZ;

          if (isNewPosition) {
            if (this.isLeftMousePressed) {
              // Left mouse: draw with selected color
              this.paintVoxelWithSize(voxelX, voxelY, voxelZ, size);
            } else if (this.isRightMousePressed) {
              // Right mouse: erase
              this.eraseVoxelWithSize(voxelX, voxelY, voxelZ, size);
            }
            this.lastPaintedVoxel = { x: voxelX, y: voxelY, z: voxelZ };
          }
        }
      } else {
        this.previewCube.visible = false;
        this.currentCursorCoord = null;
      }
    } else if (hasGeometryHit && geometryHitPoint && geometryHitNormal) {
      // Geometry hit - position cursor using SPACE mode
      // Convert hit point to CubeCoord to snap to voxel grid
      const coord = worldToCube(geometryHitPoint.x, geometryHitPoint.y, geometryHitPoint.z, this.cursorDepth);
      const [hitVoxelX, hitVoxelY, hitVoxelZ] = cubeToWorld(coord);

      // Calculate voxel center of the hit voxel
      const voxelCenterX = hitVoxelX + halfSize;
      const voxelCenterY = hitVoxelY + halfSize;
      const voxelCenterZ = hitVoxelZ + halfSize;

      // Calculate face center
      const faceCenterX = voxelCenterX + geometryHitNormal.x * halfSize - geometryHitNormal.x;
      const faceCenterY = voxelCenterY + geometryHitNormal.y * halfSize - geometryHitNormal.y;
      const faceCenterZ = voxelCenterZ + geometryHitNormal.z * halfSize - geometryHitNormal.z;

      // Move from face center to voxel area center based on depth select mode
      const normalOffset = this.depthSelectMode === 1 ? halfSize : -halfSize;
      const cursorX = faceCenterX + geometryHitNormal.x * normalOffset;
      const cursorY = faceCenterY + geometryHitNormal.y * normalOffset;
      const cursorZ = faceCenterZ + geometryHitNormal.z * normalOffset;

      // Calculate corner position for the cursor voxel
      const voxelX = cursorX - halfSize;
      const voxelY = cursorY - halfSize;
      const voxelZ = cursorZ - halfSize;

      // Check if within world bounds
      const halfWorld = getWorldSize(getMacroDepth()) / 2;
      const isInBounds =
        voxelX >= -halfWorld && voxelX + size <= halfWorld &&
        voxelY >= -halfWorld && voxelY + size <= halfWorld &&
        voxelZ >= -halfWorld && voxelZ + size <= halfWorld;

      if (isInBounds) {
        // Store current cursor coordinate
        const newCoord = worldToCube(voxelX, voxelY, voxelZ, this.cursorDepth);

        // Only log when coordinate changes
        if (!this.currentCursorCoord ||
            this.currentCursorCoord.x !== newCoord.x ||
            this.currentCursorCoord.y !== newCoord.y ||
            this.currentCursorCoord.z !== newCoord.z) {
          console.log('[MOUSEMOVE CURSOR] GeometryHit CHANGED:', {
            oldCoord: this.currentCursorCoord,
            newCoord,
            hitPoint: geometryHitPoint,
            hitNormal: geometryHitNormal,
            voxelCenter: { x: voxelCenterX, y: voxelCenterY, z: voxelCenterZ },
            faceCenter: { x: faceCenterX, y: faceCenterY, z: faceCenterZ },
            cursorCenter: { x: cursorX, y: cursorY, z: cursorZ },
            voxelCorner: { x: voxelX, y: voxelY, z: voxelZ }
          });
        }

        this.currentCursorCoord = newCoord;

        // Position preview cube at voxel area center
        this.currentGridPosition.set(cursorX, cursorY, cursorZ);
        this.previewCube.position.copy(this.currentGridPosition);
        this.previewCube.visible = true;
      } else {
        this.previewCube.visible = false;
        this.currentCursorCoord = null;
      }
    } else {
      this.previewCube.visible = false;
      this.currentCursorCoord = null;
    }
  }


  private updateVoxelCursorAtCenter(): void {
    if (!this.previewCube) return;

    // Raycast from center of screen
    this.mouse.x = 0;
    this.mouse.y = 0;
    this.raycaster.setFromCamera(this.mouse, this.camera);

    const size = this.getCursorSize();
    const halfSize = size / 2;

    // When draw plane is active, prioritize raycasting to the plane
    // Otherwise raycast to geometry mesh
    let hasPlaneHit = false;
    let planeHitPoint: THREE.Vector3 | null = null;
    let hasGeometryHit = false;
    let geometryHitPoint: THREE.Vector3 | null = null;
    let geometryHitNormal: THREE.Vector3 | null = null;

    if (this.activeEditPlane && this.activeEditPlaneNormal && this.isEditMode) {
      // Draw plane is active - always raycast to the plane (even during draw mode)
      const intersectPoint = new THREE.Vector3();
      const didIntersect = this.raycaster.ray.intersectPlane(this.activeEditPlane, intersectPoint);

      if (didIntersect) {
        hasPlaneHit = true;
        planeHitPoint = intersectPoint;

        // Show face highlight on the plane using the plane's normal
        this.updateFaceHighlight(intersectPoint, this.activeEditPlaneNormal, size);
      } else {
        this.hideFaceHighlight();
      }
    } else if (this.geometryMesh && this.isEditMode && !this.isLeftMousePressed && !this.isRightMousePressed) {
      // No draw plane active and not drawing - raycast to geometry mesh (shift-rotate mode)
      const hit = this.raycastGeometry();
      if (hit) {
        this.updateFaceHighlight(hit.point, hit.normal, size);

        // Store hit info for voxel cursor positioning
        hasGeometryHit = true;
        geometryHitPoint = hit.point;
        geometryHitNormal = hit.normal;
      } else {
        this.hideFaceHighlight();
      }
    } else {
      this.hideFaceHighlight();
    }

    // Position voxel cursor
    if (hasPlaneHit && planeHitPoint && this.activeEditPlaneNormal) {
      // Draw plane hit - position cursor on plane with SPACE mode
      // Snap intersection point to grid
      const snappedCenter = new THREE.Vector3(
        snapToGrid(planeHitPoint.x, size),
        snapToGrid(planeHitPoint.y, size),
        snapToGrid(planeHitPoint.z, size)
      );

      // Project snapped point back onto the plane
      const distanceToPlane = this.activeEditPlane!.distanceToPoint(snappedCenter);
      const projectedCenter = snappedCenter.clone().sub(
        this.activeEditPlaneNormal.clone().multiplyScalar(distanceToPlane)
      );

      // Apply SPACE mode offset
      const normalOffset = this.depthSelectMode === 1 ? halfSize : -halfSize;
      const cursorX = projectedCenter.x + this.activeEditPlaneNormal.x * normalOffset;
      const cursorY = projectedCenter.y + this.activeEditPlaneNormal.y * normalOffset;
      const cursorZ = projectedCenter.z + this.activeEditPlaneNormal.z * normalOffset;

      // Calculate corner position for the cursor voxel
      const voxelX = cursorX - halfSize;
      const voxelY = cursorY - halfSize;
      const voxelZ = cursorZ - halfSize;

      // Check if within world bounds
      const halfWorld = getWorldSize(getMacroDepth()) / 2;
      const isInBounds =
        voxelX >= -halfWorld && voxelX + size <= halfWorld &&
        voxelY >= -halfWorld && voxelY + size <= halfWorld &&
        voxelZ >= -halfWorld && voxelZ + size <= halfWorld;

      if (isInBounds) {
        // Store current cursor coordinate
        this.currentCursorCoord = worldToCube(voxelX, voxelY, voxelZ, this.cursorDepth);

        // Position preview cube at voxel area center
        this.currentGridPosition.set(cursorX, cursorY, cursorZ);
        this.previewCube.position.copy(this.currentGridPosition);
        this.previewCube.visible = true;

        // Continuous paint in shift mode: if mouse button is pressed, paint/erase voxel at new position
        if (this.isLeftMousePressed || this.isRightMousePressed) {
          // Check if this is a new voxel position (different from last painted)
          const isNewPosition = !this.lastPaintedVoxel ||
            this.lastPaintedVoxel.x !== voxelX ||
            this.lastPaintedVoxel.y !== voxelY ||
            this.lastPaintedVoxel.z !== voxelZ;

          if (isNewPosition) {
            if (this.isLeftMousePressed) {
              // Left mouse: draw with selected color
              this.paintVoxelWithSize(voxelX, voxelY, voxelZ, size);
            } else if (this.isRightMousePressed) {
              // Right mouse: erase
              this.eraseVoxelWithSize(voxelX, voxelY, voxelZ, size);
            }
            this.lastPaintedVoxel = { x: voxelX, y: voxelY, z: voxelZ };
          }
        }
      } else {
        // Outside bounds - hide cursor
        this.previewCube.visible = false;
        this.currentCursorCoord = null;
      }
    } else if (hasGeometryHit && geometryHitPoint && geometryHitNormal) {
      // Position cursor at the voxel area (not face center)
      const size = this.getCursorSize();
      const halfSize = size / 2;

      // Convert hit point to CubeCoord to snap to voxel grid
      const coord = worldToCube(geometryHitPoint.x, geometryHitPoint.y, geometryHitPoint.z, this.cursorDepth);
      const [voxelX, voxelY, voxelZ] = cubeToWorld(coord);

      // Calculate voxel center
      const voxelCenterX = voxelX + halfSize;
      const voxelCenterY = voxelY + halfSize;
      const voxelCenterZ = voxelZ + halfSize;

      // Calculate face center (same as face highlight)
      const faceCenterX = voxelCenterX + geometryHitNormal.x * halfSize - geometryHitNormal.x;
      const faceCenterY = voxelCenterY + geometryHitNormal.y * halfSize - geometryHitNormal.y;
      const faceCenterZ = voxelCenterZ + geometryHitNormal.z * halfSize - geometryHitNormal.z;

      // Move from face center to voxel area center based on depth select mode
      // Mode 1: voxel on positive normal side (outward from face)
      // Mode 2: voxel on negative normal side (inward from face)
      const normalOffset = this.depthSelectMode === 1 ? halfSize : -halfSize;
      const cursorX = faceCenterX + geometryHitNormal.x * normalOffset;
      const cursorY = faceCenterY + geometryHitNormal.y * normalOffset;
      const cursorZ = faceCenterZ + geometryHitNormal.z * normalOffset;

      // Calculate corner position for the cursor voxel
      const cursorVoxelX = cursorX - halfSize;
      const cursorVoxelY = cursorY - halfSize;
      const cursorVoxelZ = cursorZ - halfSize;

      // Check if within world bounds
      const halfWorld = getWorldSize(getMacroDepth()) / 2;
      const isInBounds =
        cursorVoxelX >= -halfWorld && cursorVoxelX + size <= halfWorld &&
        cursorVoxelY >= -halfWorld && cursorVoxelY + size <= halfWorld &&
        cursorVoxelZ >= -halfWorld && cursorVoxelZ + size <= halfWorld;

      if (isInBounds) {
        // Store cursor coordinate using cursor voxel position
        this.currentCursorCoord = worldToCube(cursorVoxelX, cursorVoxelY, cursorVoxelZ, this.cursorDepth);

        // Position preview cube at voxel area center
        this.currentGridPosition.set(cursorX, cursorY, cursorZ);
        this.previewCube.position.copy(this.currentGridPosition);
        this.previewCube.visible = true;

        // Continuous paint in shift mode: if mouse button is pressed, paint/erase voxel at new position
        if (this.isLeftMousePressed || this.isRightMousePressed) {
          // Check if this is a new voxel position (different from last painted)
          const isNewPosition = !this.lastPaintedVoxel ||
            this.lastPaintedVoxel.x !== cursorVoxelX ||
            this.lastPaintedVoxel.y !== cursorVoxelY ||
            this.lastPaintedVoxel.z !== cursorVoxelZ;

          if (isNewPosition) {
            if (this.isLeftMousePressed) {
              // Left mouse: draw with selected color
              this.paintVoxelWithSize(cursorVoxelX, cursorVoxelY, cursorVoxelZ, size);
            } else if (this.isRightMousePressed) {
              // Right mouse: erase
              this.eraseVoxelWithSize(cursorVoxelX, cursorVoxelY, cursorVoxelZ, size);
            }
            this.lastPaintedVoxel = { x: cursorVoxelX, y: cursorVoxelY, z: cursorVoxelZ };
          }
        }
      } else {
        // Outside bounds - hide cursor
        this.previewCube.visible = false;
        this.currentCursorCoord = null;
      }
    } else {
      // Use active edit plane if available, otherwise ground plane
      const targetPlane = this.activeEditPlane || this.groundPlane;
      const intersectPoint = new THREE.Vector3();
      const didIntersect = this.raycaster.ray.intersectPlane(targetPlane, intersectPoint);

      if (didIntersect) {
        const size = this.getCursorSize();
        const halfSize = size / 2;

        // Snap all three axes to grid centered on the intersection point
        const snappedCenter = new THREE.Vector3(
          snapToGrid(intersectPoint.x, size),
          snapToGrid(intersectPoint.y, size),
          snapToGrid(intersectPoint.z, size)
        );

        // For active edit plane, project back onto plane and apply SPACE mode
        // For ground plane, use ground plane normal (Y-up)
        let voxelX: number, voxelY: number, voxelZ: number;

        if (this.activeEditPlane && this.activeEditPlaneNormal) {
          // Project snapped point back onto the plane
          const distanceToPlane = this.activeEditPlane.distanceToPoint(snappedCenter);
          const projectedCenter = snappedCenter.clone().sub(
            this.activeEditPlaneNormal.clone().multiplyScalar(distanceToPlane)
          );

          // Apply SPACE mode offset
          const normalOffset = this.depthSelectMode === 1 ? halfSize : -halfSize;
          const cursorX = projectedCenter.x + this.activeEditPlaneNormal.x * normalOffset;
          const cursorY = projectedCenter.y + this.activeEditPlaneNormal.y * normalOffset;
          const cursorZ = projectedCenter.z + this.activeEditPlaneNormal.z * normalOffset;

          // Calculate corner position
          voxelX = cursorX - halfSize;
          voxelY = cursorY - halfSize;
          voxelZ = cursorZ - halfSize;
        } else {
          // Ground plane mode: use depth select mode
          voxelX = snappedCenter.x - halfSize;
          voxelZ = snappedCenter.z - halfSize;
          voxelY = this.depthSelectMode === 1 ? 0 : -size;
        }

        // Check if within world bounds (all axes)
        const halfWorld = getWorldSize(getMacroDepth()) / 2;
        const isInBounds =
          voxelX >= -halfWorld && voxelX + size <= halfWorld &&
          voxelY >= -halfWorld && voxelY + size <= halfWorld &&
          voxelZ >= -halfWorld && voxelZ + size <= halfWorld;

        if (isInBounds) {
          // Store current cursor coordinate (using corner position)
          this.currentCursorCoord = worldToCube(voxelX, voxelY, voxelZ, this.cursorDepth);

          // Position preview cube at center of voxel (world space)
          this.currentGridPosition.set(voxelX + halfSize, voxelY + halfSize, voxelZ + halfSize);
          this.previewCube.position.copy(this.currentGridPosition);
          this.previewCube.visible = true;

          // Continuous paint in shift mode: if mouse button is pressed, paint/erase voxel at new position
          if (this.isLeftMousePressed || this.isRightMousePressed) {
            // Check if this is a new voxel position (different from last painted)
            const isNewPosition = !this.lastPaintedVoxel ||
              this.lastPaintedVoxel.x !== voxelX ||
              this.lastPaintedVoxel.y !== voxelY ||
              this.lastPaintedVoxel.z !== voxelZ;

            if (isNewPosition) {
              if (this.isLeftMousePressed) {
                // Left mouse: draw with selected color
                this.paintVoxelWithSize(voxelX, voxelY, voxelZ, size);
              } else if (this.isRightMousePressed) {
                // Right mouse: erase
                this.eraseVoxelWithSize(voxelX, voxelY, voxelZ, size);
              }
              this.lastPaintedVoxel = { x: voxelX, y: voxelY, z: voxelZ };
            }
          }
        } else {
          // Outside bounds - hide cursor
          this.previewCube.visible = false;
          this.currentCursorCoord = null;
        }
      } else {
        this.previewCube.visible = false;
        this.currentCursorCoord = null;
      }
    }
  }

  private setupMouseMoveListener(canvas: HTMLCanvasElement): void {
    canvas.addEventListener('mousemove', (event) => {
      // Mode 2: First-person camera rotation with grabbed pointer (works in both modes)
      if (this.mouseMode === 2) {
        const sensitivity = 0.002;
        const deltaX = event.movementX * sensitivity;
        const deltaY = event.movementY * sensitivity;

        // Get current camera euler angles
        const euler = new THREE.Euler().setFromQuaternion(this.camera.quaternion, 'YXZ');

        // Update yaw (left/right rotation around Y axis)
        // Moving mouse right rotates camera right
        euler.y -= deltaX;

        // Update pitch (up/down rotation around X axis)
        // Moving mouse down looks down
        euler.x -= deltaY;

        // Clamp pitch to prevent camera flipping
        const maxPitch = Math.PI / 2 - 0.1;
        euler.x = Math.max(-maxPitch, Math.min(maxPitch, euler.x));

        // Apply rotation back to camera
        this.camera.quaternion.setFromEuler(euler);

        // Don't return - continue to update voxel cursor below (if in edit mode)
      }

      // Placement mode: update model cursor position
      if (this.currentMode === 'placement' && this.placementMode) {
        const rect = canvas.getBoundingClientRect();
        const mouseX = ((event.clientX - rect.left) / rect.width) * 2 - 1;
        const mouseY = -((event.clientY - rect.top) / rect.height) * 2 + 1;

        this.mouse.x = mouseX;
        this.mouse.y = mouseY;
        this.raycaster.setFromCamera(this.mouse, this.camera);

        // Raycast to geometry or ground
        const hit = this.raycastGeometry();
        if (hit) {
          // Position model at hit point
          this.placementMode.setPosition(hit.point.x, hit.point.y, hit.point.z);
          this.placementMode.show();

          // Calculate cube coord for placement
          const brush = this.placementMode.getBrush();
          const baseSize = Math.pow(2, brush.size);
          const scaleMultiplier = Math.pow(2, brush.scale);
          const finalSize = baseSize * scaleMultiplier;
          const halfSize = finalSize / 2;

          // Calculate corner position
          const voxelX = hit.point.x - halfSize;
          const voxelY = hit.point.y - halfSize;
          const voxelZ = hit.point.z - halfSize;

          // Convert to cube coordinate
          const coord = worldToCube(voxelX, voxelY, voxelZ, brush.size);
          this.placementMode.setCursorCoord(coord);
        } else {
          this.placementMode.hide();
        }
        return;
      }

      // Edit mode only: update voxel cursor and face highlight
      if (!this.isEditMode || !this.previewCube) {
        this.hideFaceHighlight();
        return;
      }

      // Calculate mouse position in normalized device coordinates
      // In mode 2 (shift rotate), raycast from center of screen
      // In mode 1 (free pointer), raycast from mouse position
      const rect = canvas.getBoundingClientRect();
      if (this.mouseMode === 2) {
        // Center of screen
        this.mouse.x = 0;
        this.mouse.y = 0;
      } else {
        // Mouse position
        this.mouse.x = ((event.clientX - rect.left) / rect.width) * 2 - 1;
        this.mouse.y = -((event.clientY - rect.top) / rect.height) * 2 + 1;
      }

      // Update raycaster
      this.raycaster.setFromCamera(this.mouse, this.camera);

      const size = this.getCursorSize();
      const halfSize = size / 2;

      // When draw plane is active, prioritize raycasting to the plane
      // Otherwise raycast to geometry mesh
      let hasPlaneHit = false;
      let planeHitPoint: THREE.Vector3 | null = null;
      let hasGeometryHit = false;
      let geometryHitPoint: THREE.Vector3 | null = null;
      let geometryHitNormal: THREE.Vector3 | null = null;

      if (this.activeEditPlane && this.activeEditPlaneNormal) {
        // Draw plane is active - always raycast to the plane (even during draw mode)
        const intersectPoint = new THREE.Vector3();
        const didIntersect = this.raycaster.ray.intersectPlane(this.activeEditPlane, intersectPoint);

        if (didIntersect) {
          hasPlaneHit = true;
          planeHitPoint = intersectPoint;

          // Show face highlight on the plane using the plane's normal
          this.updateFaceHighlight(intersectPoint, this.activeEditPlaneNormal, size);
        } else {
          this.hideFaceHighlight();
        }
      } else if (this.geometryMesh && !this.isLeftMousePressed && !this.isRightMousePressed) {
        // No draw plane active and not drawing - raycast to geometry mesh using shared method
        const hit = this.raycastGeometry();
        if (hit) {
          this.updateFaceHighlight(hit.point, hit.normal, size);

          // Store hit info for voxel cursor positioning
          hasGeometryHit = true;
          geometryHitPoint = hit.point;
          geometryHitNormal = hit.normal;
        } else {
          this.hideFaceHighlight();
        }
      } else {
        this.hideFaceHighlight();
      }

      // Position voxel cursor
      if (hasPlaneHit && planeHitPoint && this.activeEditPlaneNormal) {
        // Draw plane hit - position cursor on plane with SPACE mode
        // Snap intersection point to grid
        const snappedCenter = new THREE.Vector3(
          snapToGrid(planeHitPoint.x, size),
          snapToGrid(planeHitPoint.y, size),
          snapToGrid(planeHitPoint.z, size)
        );

        // Project snapped point back onto the plane
        const distanceToPlane = this.activeEditPlane!.distanceToPoint(snappedCenter);
        const projectedCenter = snappedCenter.clone().sub(
          this.activeEditPlaneNormal.clone().multiplyScalar(distanceToPlane)
        );

        // Apply SPACE mode offset
        const normalOffset = this.depthSelectMode === 1 ? halfSize : -halfSize;
        const cursorX = projectedCenter.x + this.activeEditPlaneNormal.x * normalOffset;
        const cursorY = projectedCenter.y + this.activeEditPlaneNormal.y * normalOffset;
        const cursorZ = projectedCenter.z + this.activeEditPlaneNormal.z * normalOffset;

        // Calculate corner position for the cursor voxel
        const voxelX = cursorX - halfSize;
        const voxelY = cursorY - halfSize;
        const voxelZ = cursorZ - halfSize;

        // Check if within world bounds
        const halfWorld = getWorldSize(getMacroDepth()) / 2;
        const isInBounds =
          voxelX >= -halfWorld && voxelX + size <= halfWorld &&
          voxelY >= -halfWorld && voxelY + size <= halfWorld &&
          voxelZ >= -halfWorld && voxelZ + size <= halfWorld;

        if (isInBounds) {
          // Store current cursor coordinate
          const newCoord = worldToCube(voxelX, voxelY, voxelZ, this.cursorDepth);

          // Only log when coordinate changes
          if (!this.currentCursorCoord ||
              this.currentCursorCoord.x !== newCoord.x ||
              this.currentCursorCoord.y !== newCoord.y ||
              this.currentCursorCoord.z !== newCoord.z) {
            console.log('[MOUSEMOVE CURSOR] DrawPlane CHANGED:', {
              oldCoord: this.currentCursorCoord,
              newCoord,
              planeHitPoint,
              snappedCenter: { x: snappedCenter.x, y: snappedCenter.y, z: snappedCenter.z },
              projectedCenter: { x: projectedCenter.x, y: projectedCenter.y, z: projectedCenter.z },
              cursorCenter: { x: cursorX, y: cursorY, z: cursorZ },
              voxelCorner: { x: voxelX, y: voxelY, z: voxelZ }
            });
          }

          this.currentCursorCoord = newCoord;

          // Position preview cube at voxel area center
          this.currentGridPosition.set(cursorX, cursorY, cursorZ);
          this.previewCube.position.copy(this.currentGridPosition);
          this.previewCube.visible = true;

          // Continuous paint: if mouse button is pressed, paint/erase voxel at new position
          if (this.isLeftMousePressed || this.isRightMousePressed) {
            // Check if this is a new voxel position (different from last painted)
            const isNewPosition = !this.lastPaintedVoxel ||
              this.lastPaintedVoxel.x !== voxelX ||
              this.lastPaintedVoxel.y !== voxelY ||
              this.lastPaintedVoxel.z !== voxelZ;

            if (isNewPosition) {
              if (this.isLeftMousePressed) {
                // Left mouse: draw with selected color
                this.paintVoxelWithSize(voxelX, voxelY, voxelZ, size);
              } else if (this.isRightMousePressed) {
                // Right mouse: erase
                this.eraseVoxelWithSize(voxelX, voxelY, voxelZ, size);
              }
              this.lastPaintedVoxel = { x: voxelX, y: voxelY, z: voxelZ };
            }
          }
        } else {
          this.previewCube.visible = false;
          this.currentCursorCoord = null;
        }
      } else if (hasGeometryHit && geometryHitPoint && geometryHitNormal) {
        // Position cursor at the voxel area (not face center)
        const size = this.getCursorSize();
        const halfSize = size / 2;

        // Convert adjusted hit point to CubeCoord to snap to voxel grid
        const coord = worldToCube(geometryHitPoint.x, geometryHitPoint.y, geometryHitPoint.z, this.cursorDepth);
        const [voxelX, voxelY, voxelZ] = cubeToWorld(coord);

        // Calculate voxel center
        const voxelCenterX = voxelX + halfSize;
        const voxelCenterY = voxelY + halfSize;
        const voxelCenterZ = voxelZ + halfSize;

        // Calculate face center (same as face highlight)
        const faceCenterX = voxelCenterX + geometryHitNormal.x * halfSize - geometryHitNormal.x;
        const faceCenterY = voxelCenterY + geometryHitNormal.y * halfSize - geometryHitNormal.y;
        const faceCenterZ = voxelCenterZ + geometryHitNormal.z * halfSize - geometryHitNormal.z;

        // Move from face center to voxel area center based on depth select mode
        // Mode 1: voxel on positive normal side (outward from face)
        // Mode 2: voxel on negative normal side (inward from face)
        const normalOffset = this.depthSelectMode === 1 ? halfSize : -halfSize;
        const cursorX = faceCenterX + geometryHitNormal.x * normalOffset;
        const cursorY = faceCenterY + geometryHitNormal.y * normalOffset;
        const cursorZ = faceCenterZ + geometryHitNormal.z * normalOffset;

        // Calculate corner position for the cursor voxel
        const cursorVoxelX = cursorX - halfSize;
        const cursorVoxelY = cursorY - halfSize;
        const cursorVoxelZ = cursorZ - halfSize;

        // Check if within world bounds
        const halfWorld = getWorldSize(getMacroDepth()) / 2;
        const isInBounds =
          cursorVoxelX >= -halfWorld && cursorVoxelX + size <= halfWorld &&
          cursorVoxelY >= -halfWorld && cursorVoxelY + size <= halfWorld &&
          cursorVoxelZ >= -halfWorld && cursorVoxelZ + size <= halfWorld;

        if (isInBounds) {
          // Store cursor coordinate using cursor voxel position
          const newCoord = worldToCube(cursorVoxelX, cursorVoxelY, cursorVoxelZ, this.cursorDepth);

          // Only log when coordinate changes
          if (!this.currentCursorCoord ||
              this.currentCursorCoord.x !== newCoord.x ||
              this.currentCursorCoord.y !== newCoord.y ||
              this.currentCursorCoord.z !== newCoord.z) {
            console.log('[MOUSEMOVE CURSOR] GeometryHit CHANGED:', {
              oldCoord: this.currentCursorCoord,
              newCoord,
              hitPoint: geometryHitPoint,
              hitNormal: geometryHitNormal,
              cursorCenter: { x: cursorX, y: cursorY, z: cursorZ },
              voxelCorner: { x: cursorVoxelX, y: cursorVoxelY, z: cursorVoxelZ }
            });
          }

          this.currentCursorCoord = newCoord;

          // Position preview cube at voxel area center
          this.currentGridPosition.set(cursorX, cursorY, cursorZ);
          this.previewCube.position.copy(this.currentGridPosition);
          this.previewCube.visible = true;

          // Continuous paint: if mouse button is pressed, paint/erase voxel at new position
          if (this.isLeftMousePressed || this.isRightMousePressed) {
            // Check if this is a new voxel position (different from last painted)
            const isNewPosition = !this.lastPaintedVoxel ||
              this.lastPaintedVoxel.x !== cursorVoxelX ||
              this.lastPaintedVoxel.y !== cursorVoxelY ||
              this.lastPaintedVoxel.z !== cursorVoxelZ;

            if (isNewPosition) {
              if (this.isLeftMousePressed) {
                // Left mouse: draw with selected color
                this.paintVoxelWithSize(cursorVoxelX, cursorVoxelY, cursorVoxelZ, size);
              } else if (this.isRightMousePressed) {
                // Right mouse: erase
                this.eraseVoxelWithSize(cursorVoxelX, cursorVoxelY, cursorVoxelZ, size);
              }
              this.lastPaintedVoxel = { x: cursorVoxelX, y: cursorVoxelY, z: cursorVoxelZ };
            }
          }
        } else {
          this.previewCube.visible = false;
          this.currentCursorCoord = null;
        }
      } else {
        // Use active edit plane if available, otherwise ground plane
        const targetPlane = this.activeEditPlane || this.groundPlane;
        const intersectPoint = new THREE.Vector3();
        const didIntersect = this.raycaster.ray.intersectPlane(targetPlane, intersectPoint);

        if (didIntersect) {
          const size = this.getCursorSize();
          const halfSize = size / 2;

          // If we have an active edit plane with a normal, apply SPACE mode
          if (this.activeEditPlane && this.activeEditPlaneNormal) {
            // Snap intersection point to grid
            const voxelCenterX = snapToGrid(intersectPoint.x, size);
            const voxelCenterY = snapToGrid(intersectPoint.y, size);
            const voxelCenterZ = snapToGrid(intersectPoint.z, size);

            // Calculate face position on the plane
            const faceCenterX = voxelCenterX;
            const faceCenterY = voxelCenterY;
            const faceCenterZ = voxelCenterZ;

            // Apply SPACE mode offset
            const normalOffset = this.depthSelectMode === 1 ? halfSize : -halfSize;
            const cursorX = faceCenterX + this.activeEditPlaneNormal.x * normalOffset;
            const cursorY = faceCenterY + this.activeEditPlaneNormal.y * normalOffset;
            const cursorZ = faceCenterZ + this.activeEditPlaneNormal.z * normalOffset;

            // Calculate corner position for the cursor voxel
            const voxelX = cursorX - halfSize;
            const voxelY = cursorY - halfSize;
            const voxelZ = cursorZ - halfSize;

            // Check if within world bounds
            const halfWorld = getWorldSize(getMacroDepth()) / 2;
            const isInBounds =
              voxelX >= -halfWorld && voxelX + size <= halfWorld &&
              voxelY >= -halfWorld && voxelY + size <= halfWorld &&
              voxelZ >= -halfWorld && voxelZ + size <= halfWorld;

            if (isInBounds) {
              // Store current cursor coordinate
              this.currentCursorCoord = worldToCube(voxelX, voxelY, voxelZ, this.cursorDepth);

              // Position preview cube at voxel area center
              this.currentGridPosition.set(cursorX, cursorY, cursorZ);
              this.previewCube.position.copy(this.currentGridPosition);
              this.previewCube.visible = true;

              // Continuous paint: if mouse button is pressed, paint/erase voxel at new position
              if (this.isLeftMousePressed || this.isRightMousePressed) {
                // Check if this is a new voxel position (different from last painted)
                const isNewPosition = !this.lastPaintedVoxel ||
                  this.lastPaintedVoxel.x !== voxelX ||
                  this.lastPaintedVoxel.y !== voxelY ||
                  this.lastPaintedVoxel.z !== voxelZ;

                if (isNewPosition) {
                  if (this.isLeftMousePressed) {
                    // Left mouse: draw with selected color
                    this.paintVoxelWithSize(voxelX, voxelY, voxelZ, size);
                  } else if (this.isRightMousePressed) {
                    // Right mouse: erase
                    this.eraseVoxelWithSize(voxelX, voxelY, voxelZ, size);
                  }
                  this.lastPaintedVoxel = { x: voxelX, y: voxelY, z: voxelZ };
                }
              }
            } else {
              // Outside bounds - hide cursor
              this.previewCube.visible = false;
              this.currentCursorCoord = null;
            }
          } else {
            // Ground plane mode (no active edit plane normal)
            // Snap X and Z axes to grid centered on the intersection point
            const voxelCenterX = snapToGrid(intersectPoint.x, size);
            const voxelCenterZ = snapToGrid(intersectPoint.z, size);

            // Calculate corner position (world space)
            const voxelX = voxelCenterX - halfSize;
            const voxelZ = voxelCenterZ - halfSize;
            // Y position based on depth select mode (not snapped to grid for ground plane)
            const voxelY = this.depthSelectMode === 1 ? 0 : -size;

            // Check if within world bounds (all axes)
            const halfWorld = getWorldSize(getMacroDepth()) / 2;
            const isInBounds =
              voxelX >= -halfWorld && voxelX + size <= halfWorld &&
              voxelY >= -halfWorld && voxelY + size <= halfWorld &&
              voxelZ >= -halfWorld && voxelZ + size <= halfWorld;

            if (isInBounds) {
              // Store cursor coordinate
              const newCoord = worldToCube(voxelX, voxelY, voxelZ, this.cursorDepth);

              // Only log when coordinate changes
              if (!this.currentCursorCoord ||
                  this.currentCursorCoord.x !== newCoord.x ||
                  this.currentCursorCoord.y !== newCoord.y ||
                  this.currentCursorCoord.z !== newCoord.z) {
                console.log('[MOUSEMOVE CURSOR] GroundPlane CHANGED:', {
                  oldCoord: this.currentCursorCoord,
                  newCoord,
                  intersectPoint,
                  voxelCenter: { x: voxelCenterX, z: voxelCenterZ },
                  voxelCorner: { x: voxelX, y: voxelY, z: voxelZ },
                  depthSelectMode: this.depthSelectMode
                });
              }

              this.currentCursorCoord = newCoord;

              // Position preview cube at center of voxel (world space)
              this.currentGridPosition.set(voxelCenterX, voxelY + halfSize, voxelCenterZ);
              this.previewCube.position.copy(this.currentGridPosition);
              this.previewCube.visible = true;

              // Continuous paint: if mouse button is pressed, paint/erase voxel at new position
              if (this.isLeftMousePressed || this.isRightMousePressed) {
                // Check if this is a new voxel position (different from last painted)
                const isNewPosition = !this.lastPaintedVoxel ||
                  this.lastPaintedVoxel.x !== voxelX ||
                  this.lastPaintedVoxel.y !== voxelY ||
                  this.lastPaintedVoxel.z !== voxelZ;

                if (isNewPosition) {
                  if (this.isLeftMousePressed) {
                    // Left mouse: draw with selected color
                    this.paintVoxelWithSize(voxelX, voxelY, voxelZ, size);
                  } else if (this.isRightMousePressed) {
                    // Right mouse: erase
                    this.eraseVoxelWithSize(voxelX, voxelY, voxelZ, size);
                  }
                  this.lastPaintedVoxel = { x: voxelX, y: voxelY, z: voxelZ };
                }
              }
            } else {
              // Outside bounds - hide cursor
              this.previewCube.visible = false;
              this.currentCursorCoord = null;
            }
          }
        } else {
          this.previewCube.visible = false;
          this.currentCursorCoord = null;
        }
      }
    });
  }

  updateGeometry(vertices: Float32Array, indices: Uint32Array, normals: Float32Array, colors?: Float32Array): void {
    // Clean up old geometry mesh
    if (this.geometryMesh) {
      this.scene.remove(this.geometryMesh);
      this.geometryMesh.geometry.dispose();
      if (this.geometryMesh.material instanceof THREE.Material) {
        this.geometryMesh.material.dispose();
      }
    }

    // Clean up old wireframe mesh
    if (this.wireframeMesh) {
      this.scene.remove(this.wireframeMesh);
      this.wireframeMesh.geometry.dispose();
      if (this.wireframeMesh.material instanceof THREE.Material) {
        this.wireframeMesh.material.dispose();
      }
    }

    const geometry = new THREE.BufferGeometry();
    geometry.setAttribute('position', new THREE.BufferAttribute(vertices, 3));
    geometry.setAttribute('normal', new THREE.BufferAttribute(normals, 3));

    // Add vertex colors if provided
    if (colors && colors.length > 0) {
      geometry.setAttribute('color', new THREE.BufferAttribute(colors, 3));
    }

    geometry.setIndex(new THREE.BufferAttribute(indices, 1));

    // Create solid mesh (always visible)
    const material = new THREE.MeshPhongMaterial({
      vertexColors: colors && colors.length > 0,
      color: colors && colors.length > 0 ? 0xffffff : 0x44aa44,
      specular: 0x333333,
      shininess: 15,
      wireframe: false,
      side: THREE.FrontSide,
      flatShading: false
    });

    this.geometryMesh = new THREE.Mesh(geometry, material);
    this.geometryMesh.castShadow = true;
    this.geometryMesh.receiveShadow = true;
    this.geometryMesh.renderOrder = 0; // Render world cube first
    this.scene.add(this.geometryMesh);

    // Create wireframe overlay mesh
    const wireframeGeometry = new THREE.WireframeGeometry(geometry);
    const wireframeMaterial = new THREE.LineBasicMaterial({
      color: 0x000000,
      linewidth: 1,
      depthTest: true,
      depthWrite: false
    });

    this.wireframeMesh = new THREE.LineSegments(wireframeGeometry, wireframeMaterial);
    this.wireframeMesh.renderOrder = 1; // Render wireframe on top
    this.wireframeMesh.visible = this.wireframeMode;
    this.scene.add(this.wireframeMesh);
  }

  render(): void {
    const currentTime = performance.now();
    const deltaTime_s = (currentTime - this.lastTime) / 1000;
    this.lastTime = currentTime;

    // Update camera controller (always active for keyboard movement)
    if (this.cameraController) {
      this.cameraController.update(deltaTime_s);
    }

    // Update sun system for moving sun
    if (this.sunSystem) {
      this.sunSystem.update(deltaTime_s);
    }

    // Update voxel cursor in shift rotate mode (center screen raycast)
    if (this.isEditMode && this.mouseMode === 2 && this.previewCube) {
      this.updateVoxelCursorAtCenter();
    }

    // Update current avatar
    if (this.currentAvatar) {
      const wasTeleporting = this.currentAvatar.isTeleporting();
      this.currentAvatar.update(deltaTime_s);
      const isTeleporting = this.currentAvatar.isTeleporting();

      // Don't publish position during teleport animation
      if (!isTeleporting) {
        // Check if just finished teleporting
        if (wasTeleporting && !isTeleporting) {
          // Teleport completed - publish final position
          this.publishPlayerPosition();
        }
        // Note: Only publish on movement start, not when reaching target
        // Position is already published immediately when clicking (in setupMouseListener)
      }
    }

    // WASD keyboard movement for avatar (only when camera movement is not active)
    if (this.currentAvatar && this.mouseMode === 1 && !this.isEditMode) {
      const isMoving = this.avatarMoveForward || this.avatarMoveBackward || this.avatarMoveLeft || this.avatarMoveRight;

      if (isMoving) {
        // Get camera's forward direction (projected on XZ plane)
        const cameraDirection = new THREE.Vector3();
        this.camera.getWorldDirection(cameraDirection);
        const forward = new THREE.Vector3(cameraDirection.x, 0, cameraDirection.z).normalize();

        // Get right direction (perpendicular to forward)
        const right = new THREE.Vector3(-forward.z, 0, forward.x).normalize();

        // Calculate movement direction based on WASD input
        const moveDirection = new THREE.Vector3(0, 0, 0);

        if (this.avatarMoveForward) {
          moveDirection.add(forward);
        }
        if (this.avatarMoveBackward) {
          moveDirection.sub(forward);
        }
        if (this.avatarMoveRight) {
          moveDirection.add(right);
        }
        if (this.avatarMoveLeft) {
          moveDirection.sub(right);
        }

        // Normalize and scale by speed
        if (moveDirection.length() > 0) {
          moveDirection.normalize();
          const distance = this.avatarMoveSpeed * deltaTime_s;

          // Get current avatar position
          const currentPos = this.currentAvatar.getPosition();

          // Calculate new position
          const newX = currentPos.x + moveDirection.x * distance;
          const newZ = currentPos.z + moveDirection.z * distance;

          // Check if within world bounds
          if (isWithinWorldBounds(newX, newZ, 0)) {
            // Move avatar to new position
            this.currentAvatar.setRunSpeed(false);
            this.currentAvatar.setTargetPosition(newX, newZ);
            this.currentMoveStyle = 'walk';

            // Publish position update
            this.publishPlayerPositionAt(newX, newZ, this.currentMoveStyle);
          }
        }
      }
    }

    // Update all remote avatars
    for (const avatar of this.remoteAvatars.values()) {
      avatar.update(deltaTime_s);
    }

    // Render with post-processing (includes bloom for sparkle effects)
    if (this.postProcessing) {
      this.postProcessing.render(deltaTime_s);
    } else {
      this.renderer.render(this.scene, this.camera);
    }
  }

  handleResize(): void {
    const width = window.innerWidth;
    const height = window.innerHeight;

    this.camera.aspect = width / height;
    this.camera.updateProjectionMatrix();
    this.renderer.setSize(width, height);

    // Update post-processing size
    if (this.postProcessing) {
      this.postProcessing.setSize(width, height);
    }
  }

  getCamera(): THREE.PerspectiveCamera {
    return this.camera;
  }

  getScene(): THREE.Scene {
    return this.scene;
  }

  createAvatar(modelUrl?: string, scale?: number, transform?: Transform): void {
    // Remove existing avatar
    if (this.currentAvatar) {
      this.scene.remove(this.currentAvatar.getObject3D());
      this.currentAvatar.dispose();
    }

    // Create new GLB avatar
    this.currentAvatar = new Avatar(transform, { modelUrl, scale }, this.scene);
    this.scene.add(this.currentAvatar.getObject3D());

    // Fetch and apply profile picture for current user
    if (this.currentUserPubkey) {
      this.fetchAndApplyProfilePicture(this.currentUserPubkey, this.currentAvatar);
    }
  }

  removeAvatar(): void {
    if (this.currentAvatar) {
      this.scene.remove(this.currentAvatar.getObject3D());
      this.currentAvatar.dispose();
      this.currentAvatar = null;

      // Reset camera to default position (centered at origin)
      this.camera.position.set(8, 6, 8);
      this.camera.lookAt(0, 0, 0);
    }
  }

  hasAvatar(): boolean {
    return this.currentAvatar !== null;
  }

  getCurrentTransform(): Transform | undefined {
    return this.currentAvatar?.getTransform();
  }

  /**
   * Initialize the avatar engine for voxel avatars
   */
  setAvatarEngine(engine: AvatarEngine): void {
    this.avatarEngine = engine;
  }

  /**
   * Set callback for position updates
   */
  setPositionUpdateCallback(callback: (x: number, y: number, z: number, quaternion: [number, number, number, number], moveStyle?: string) => void): void {
    this.onPositionUpdate = callback;
  }

  /**
   * Create a voxel avatar for a user
   */
  createVoxelAvatar(userNpub: string, scale: number = 1.0, transform?: Transform): void {
    if (!this.avatarEngine) {
      logger.error('renderer', 'Avatar engine not initialized');
      return;
    }

    // Remove existing avatar
    if (this.currentAvatar) {
      this.scene.remove(this.currentAvatar.getObject3D());
      this.currentAvatar.dispose();
    }

    // Create new voxel avatar
    const voxelAvatar = new VoxelAvatar({
      userNpub: userNpub || '',
      scale,
    }, transform, this.scene);

    // Generate geometry from Rust
    const geometryData = this.avatarEngine.generate_avatar(userNpub);

    // Apply geometry to avatar
    voxelAvatar.applyGeometry(geometryData);

    // Add to scene
    this.scene.add(voxelAvatar.getObject3D());
    this.currentAvatar = voxelAvatar;

    // Fetch and apply profile picture for current user
    if (this.currentUserPubkey) {
      this.fetchAndApplyProfilePicture(this.currentUserPubkey, this.currentAvatar);
    }

    logger.log('renderer', `Created voxel avatar for ${userNpub}`);
  }

  /**
   * Create a voxel avatar from a .vox file
   */
  async createVoxelAvatarFromVoxFile(voxUrl: string, userNpub: string | undefined = undefined, scale: number = 1.0, transform?: Transform): Promise<void> {
    // Import the loadVoxFromUrl function
    const { loadVoxFromUrl } = await import('../utils/voxLoader');

    try {
      // Load .vox file and get geometry (pass undefined for original colors)
      const geometryData = await loadVoxFromUrl(voxUrl, userNpub ?? undefined);

      // Remove existing avatar
      if (this.currentAvatar) {
        this.scene.remove(this.currentAvatar.getObject3D());
        this.currentAvatar.dispose();
      }

      // Create new voxel avatar
      const voxelAvatar = new VoxelAvatar({
        userNpub: userNpub ?? '',
        scale,
      }, transform, this.scene);

      // Apply geometry from .vox file
      voxelAvatar.applyGeometry(geometryData);

      // Add to scene
      this.scene.add(voxelAvatar.getObject3D());
      this.currentAvatar = voxelAvatar;

      // Fetch and apply profile picture for current user
      logger.log('renderer', `[Scene] After avatar creation, currentUserPubkey: ${this.currentUserPubkey}`);
      if (this.currentUserPubkey) {
        this.fetchAndApplyProfilePicture(this.currentUserPubkey, this.currentAvatar);
      } else {
        logger.log('renderer', `[Scene] No currentUserPubkey set, skipping profile fetch`);
      }

      logger.log('renderer', `Created voxel avatar from .vox file: ${voxUrl}`);
    } catch (error) {
      logger.error('renderer', 'Failed to load .vox avatar:', error);
      throw error;
    }
  }

  /**
   * Create a CSM avatar from parsed mesh data
   */
  createCsmAvatar(meshData: { vertices: number[]; indices: number[]; normals: number[]; colors: number[] }, userNpub: string | undefined = undefined, scale: number = 1.0, transform?: Transform): void {
    // Remove existing avatar
    if (this.currentAvatar) {
      this.scene.remove(this.currentAvatar.getObject3D());
      this.currentAvatar.dispose();
    }

    // Create new voxel avatar (CSM avatars use VoxelAvatar class)
    const voxelAvatar = new VoxelAvatar({
      userNpub: userNpub ?? '',
      scale,
    }, transform, this.scene);

    // Convert mesh data to the format VoxelAvatar expects
    const geometryData = {
      vertices: new Float32Array(meshData.vertices),
      indices: new Uint32Array(meshData.indices),
      normals: new Float32Array(meshData.normals),
      colors: new Float32Array(meshData.colors),
    };

    // Apply geometry from CSM mesh
    voxelAvatar.applyGeometry(geometryData);

    // Add to scene
    this.scene.add(voxelAvatar.getObject3D());
    this.currentAvatar = voxelAvatar;

    // Fetch and apply profile picture for current user
    if (this.currentUserPubkey) {
      this.fetchAndApplyProfilePicture(this.currentUserPubkey, this.currentAvatar);
    }

    logger.log('renderer', 'Created CSM avatar');
  }

  /**
   * Set edit mode to show/hide grid helpers
   */
  setMainMode(mode: MainMode): void {
    const previousMode = this.currentMode;
    this.currentMode = mode;

    // Hide cursors from previous mode
    if (previousMode === 'edit' && this.previewCube) {
      this.previewCube.visible = false;
    }
    if (previousMode === 'placement' && this.placementMode) {
      this.placementMode.hide();
    }

    // Update legacy isEditMode flag for backward compatibility
    this.isEditMode = (mode === 'edit');

    // Reset mouse mode when switching modes
    if (this.mouseMode === 2) {
      this.mouseMode = 1;
      document.exitPointerLock();
      if (this.crosshair) {
        this.crosshair.style.display = 'none';
      }
    }

    // Reset input state
    this.isLeftMousePressed = false;
    this.isRightMousePressed = false;
    this.lastPaintedVoxel = null;
    if (mode !== 'edit') {
      this.clearActiveEditPlane();
    }
  }

  setEditMode(isEditMode: boolean): void {
    // Map to MainMode for backward compatibility
    this.setMainMode(isEditMode ? 'edit' : 'walk');

    if (this.previewCube && !isEditMode) {
      this.previewCube.visible = false;
    }

    // Reset mouse mode and depth select when exiting edit mode
    if (!isEditMode) {
      if (this.mouseMode === 2) {
        this.mouseMode = 1;
        document.exitPointerLock();
        // Hide crosshair
        if (this.crosshair) {
          this.crosshair.style.display = 'none';
        }
      }
      this.isLeftMousePressed = false;
      this.isRightMousePressed = false;
      this.lastPaintedVoxel = null;
      this.depthSelectMode = 1;
      this.currentCursorCoord = null; // Clear cursor coordinate
      this.clearActiveEditPlane(); // Clear active edit plane
      this.hideFaceHighlight(); // Hide face highlight
    }

    // Camera controller stays enabled in both walk and edit modes
    // No need to toggle it based on edit mode
  }

  /**
   * Set camera mode to enable/disable free camera movement
   * Note: Camera controller is now always enabled, this is kept for compatibility
   */
  setCameraMode(_isCameraMode: boolean): void {
    // Camera controller stays enabled all the time now
    // This method is kept for compatibility but does nothing
  }

  /**
   * Load world cube from CSM for WASM raycasting
   */
  async loadWorldCube(csmText: string): Promise<void> {
    try {
      this.worldCube = await loadCubeFromCsm(csmText);
      if (this.worldCube) {
        logger.log('renderer', '[Raycast] World cube loaded for WASM raycasting');
      } else {
        logger.error('renderer', '[Raycast] Failed to load world cube from CSM');
      }
    } catch (error) {
      logger.error('renderer', '[Raycast] Failed to load world cube:', error);
    }
  }

  /**
   * Set callback for when camera mode exits (e.g., pointer lock lost)
   */
  setOnCameraModeExit(callback: () => void): void {
    if (this.cameraController) {
      this.cameraController.setOnExitCallback(callback);
    }
  }

  /**
   * Set the current user's pubkey (to exclude from remote avatars)
   */
  setCurrentUserPubkey(pubkey: string | null): void {
    logger.log('renderer', `[Scene] setCurrentUserPubkey called: ${pubkey}`);
    this.currentUserPubkey = pubkey;

    // If we have an avatar already and now have a pubkey, fetch profile retroactively
    if (pubkey && this.currentAvatar) {
      logger.log('renderer', `[Scene] Avatar exists, fetching profile retroactively`);
      this.fetchAndApplyProfilePicture(pubkey, this.currentAvatar);
    }
  }

  /**
   * Refresh profile picture for current avatar (call after avatar is loaded)
   */
  refreshCurrentAvatarProfile(): void {
    logger.log('renderer', `[Scene] refreshCurrentAvatarProfile called, pubkey: ${this.currentUserPubkey}, hasAvatar: ${!!this.currentAvatar}`);
    if (this.currentUserPubkey && this.currentAvatar) {
      logger.log('renderer', `[Scene] Refreshing profile for current avatar`);
      this.fetchAndApplyProfilePicture(this.currentUserPubkey, this.currentAvatar);
    }
  }

  /**
   * Publish current player position
   */
  private publishPlayerPosition(): void {
    if (!this.currentAvatar || !this.onPositionUpdate) return;

    const transform = this.currentAvatar.getTransform();
    const eventData = transform.toEventData();

    this.onPositionUpdate(
      eventData.x,
      eventData.y,
      eventData.z,
      eventData.quaternion
    );
  }

  /**
   * Publish specific position (used when setting target position)
   */
  private publishPlayerPositionAt(x: number, z: number, moveStyle: string): void {
    if (!this.currentAvatar || !this.onPositionUpdate) return;

    // Get current rotation from avatar
    const transform = this.currentAvatar.getTransform();

    // TODO: Pass moveStyle to onPositionUpdate
    this.onPositionUpdate(
      x,
      0, // y is always 0 on the ground
      z,
      transform.toEventData().quaternion,
      moveStyle
    );
  }

  /**
   * Update remote avatars based on avatar states from other users
   */
  updateRemoteAvatars(states: Map<string, AvatarState>): void {
    if (!this.avatarEngine) return;

    // Get list of pubkeys that should have avatars
    const activePubkeys = new Set<string>();
    states.forEach((_state, pubkey) => {
      // Skip current user
      if (pubkey === this.currentUserPubkey) return;
      // Note: 'away' status users are already removed from states map by avatar-state service
      activePubkeys.add(pubkey);
    });

    // Remove avatars for users that are no longer active
    for (const [pubkey, avatar] of this.remoteAvatars.entries()) {
      if (!activePubkeys.has(pubkey)) {
        this.scene.remove(avatar.getObject3D());
        avatar.dispose();
        this.remoteAvatars.delete(pubkey);
        this.remoteAvatarConfigs.delete(pubkey);
        logger.log('renderer', `Removed remote avatar for ${pubkey}`);
      }
    }

    // Create or update avatars for active users
    states.forEach((state, pubkey) => {
      // Skip current user
      if (pubkey === this.currentUserPubkey) return;

      const existing = this.remoteAvatars.get(pubkey);
      const existingConfig = this.remoteAvatarConfigs.get(pubkey);

      // Check if avatar model changed
      const modelChanged = existingConfig && (
        existingConfig.avatarType !== state.avatarType ||
        existingConfig.avatarId !== state.avatarId ||
        existingConfig.avatarData !== state.avatarData
      );

      if (modelChanged) {
        logger.log('renderer', `[Scene] Model changed for ${state.npub}:`, {
          old: existingConfig,
          new: { avatarType: state.avatarType, avatarId: state.avatarId, avatarDataLength: state.avatarData?.length }
        });
      }

      // Check if we need to create a new avatar
      if (!existing || modelChanged) {
        // Remove old avatar if model changed
        if (modelChanged && existing) {
          this.scene.remove(existing.getObject3D());
          existing.dispose();
          this.remoteAvatars.delete(pubkey);
          this.remoteAvatarConfigs.delete(pubkey);
          logger.log('renderer', `Recreating remote avatar for ${state.npub} due to model change`);
        }
        this.createRemoteAvatar(pubkey, state);
      } else {
        // Update position for existing avatar
        this.updateRemoteAvatarPosition(pubkey, state);
      }
    });
  }

  /**
   * Create a remote avatar for another user
   */
  private createRemoteAvatar(pubkey: string, state: AvatarState): void {
    if (!this.avatarEngine) return;

    const { position, avatarType, avatarId, avatarUrl, avatarData, npub } = state;

    logger.log('renderer', `[Scene] Creating remote avatar for ${npub}:`, { avatarType, avatarId, avatarUrl, avatarDataLength: avatarData?.length });

    // Create transform from position data
    const transform = Transform.fromEventData(position);

    if (avatarType === 'vox') {
      // Create voxel avatar
      const voxelAvatar = new VoxelAvatar({
        userNpub: npub,
        scale: 1.0,
      }, transform, this.scene);

      // Generate or load geometry (use undefined for npub to preserve original colors)
      if (avatarId && avatarId !== 'generated') {
        logger.log('renderer', `[Scene] Loading VOX model from avatarId: ${avatarId}`);
        // Load from .vox file using model config
        import('../utils/modelConfig').then(({ getModelUrl }) => {
          const voxUrl = getModelUrl(avatarId, 'vox');

          if (!voxUrl) {
            logger.warn('renderer', `No model found for avatarId: ${avatarId}, using generated`);
            const geometryData = this.avatarEngine!.generate_avatar(npub);
            voxelAvatar.applyGeometry(geometryData);
            return;
          }

          import('../utils/voxLoader').then(({ loadVoxFromUrl }) => {
            // Pass undefined to preserve original colors
            loadVoxFromUrl(voxUrl, undefined).then((geometryData) => {
              voxelAvatar.applyGeometry(geometryData);
            }).catch(error => {
              logger.error('renderer', 'Failed to load .vox avatar for remote user:', error);
              // Fallback to generated
              const geometryData = this.avatarEngine!.generate_avatar(npub);
              voxelAvatar.applyGeometry(geometryData);
            });
          }).catch(err => logger.error('renderer', err));
        }).catch(err => logger.error('renderer', err));
      } else {
        // Use procedurally generated model
        logger.log('renderer', `[Scene] No avatarId for ${npub}, using procedurally generated avatar`);
        const geometryData = this.avatarEngine.generate_avatar(npub);
        voxelAvatar.applyGeometry(geometryData);
      }

      // Add to scene
      this.scene.add(voxelAvatar.getObject3D());
      this.remoteAvatars.set(pubkey, voxelAvatar);
      this.remoteAvatarConfigs.set(pubkey, { avatarType, avatarId, avatarData });

      // Fetch and apply profile picture
      this.fetchAndApplyProfilePicture(pubkey, voxelAvatar, npub);

      logger.log('renderer', `Created remote voxel avatar for ${npub}`);
    } else if (avatarType === 'csm') {
      // Create CSM avatar
      if (avatarData) {
        logger.log('renderer', `Creating remote CSM avatar for ${npub}`);

        // Parse CSM code to mesh
        import('../utils/cubeWasm').then(({ parseCsmToMesh }) => {
          parseCsmToMesh(avatarData).then((result) => {
            if ('error' in result) {
              logger.error('renderer', `Failed to parse CSM for remote avatar ${npub}:`, result.error);
              // Fallback to generated avatar
              const geometryData = this.avatarEngine!.generate_avatar(npub);
              const voxelAvatar = new VoxelAvatar({
                userNpub: npub,
                scale: 1.0,
              }, transform, this.scene);
              voxelAvatar.applyGeometry(geometryData);
              this.scene.add(voxelAvatar.getObject3D());
              this.remoteAvatars.set(pubkey, voxelAvatar);
              this.remoteAvatarConfigs.set(pubkey, { avatarType, avatarId, avatarData });

              // Fetch and apply profile picture
              this.fetchAndApplyProfilePicture(pubkey, voxelAvatar, npub);

              return;
            }

            // Create voxel avatar with CSM mesh
            const voxelAvatar = new VoxelAvatar({
              userNpub: npub,
              scale: 1.0,
            }, transform, this.scene);

            // Convert mesh data to typed arrays
            const geometryData = {
              vertices: new Float32Array(result.vertices),
              indices: new Uint32Array(result.indices),
              normals: new Float32Array(result.normals),
              colors: new Float32Array(result.colors),
            };

            voxelAvatar.applyGeometry(geometryData);
            this.scene.add(voxelAvatar.getObject3D());
            this.remoteAvatars.set(pubkey, voxelAvatar);
            this.remoteAvatarConfigs.set(pubkey, { avatarType, avatarId, avatarData });

            // Fetch and apply profile picture
            this.fetchAndApplyProfilePicture(pubkey, voxelAvatar, npub);

            logger.log('renderer', `Created remote CSM avatar for ${npub}`);
          }).catch(error => {
            logger.error('renderer', `Failed to load CSM avatar for remote user ${npub}:`, error);
            // Fallback to generated avatar
            const geometryData = this.avatarEngine!.generate_avatar(npub);
            const voxelAvatar = new VoxelAvatar({
              userNpub: npub,
              scale: 1.0,
            }, transform, this.scene);
            voxelAvatar.applyGeometry(geometryData);
            this.scene.add(voxelAvatar.getObject3D());
            this.remoteAvatars.set(pubkey, voxelAvatar);
            this.remoteAvatarConfigs.set(pubkey, { avatarType, avatarId, avatarData });
          });
        }).catch(err => logger.error('renderer', err));
      } else {
        logger.warn('renderer', `No avatarData provided for remote CSM avatar ${npub}, using generated`);
        // Fallback to generated avatar
        const geometryData = this.avatarEngine.generate_avatar(npub);
        const voxelAvatar = new VoxelAvatar({
          userNpub: npub,
          scale: 1.0,
        }, transform, this.scene);
        voxelAvatar.applyGeometry(geometryData);
        this.scene.add(voxelAvatar.getObject3D());
        this.remoteAvatars.set(pubkey, voxelAvatar);
        this.remoteAvatarConfigs.set(pubkey, { avatarType, avatarId, avatarData });
      }
    } else {
      // Create GLB avatar
      const glbAvatar = new Avatar(transform, {
        modelUrl: avatarUrl,
        scale: 1.0,
      }, this.scene);
      this.scene.add(glbAvatar.getObject3D());
      this.remoteAvatars.set(pubkey, glbAvatar);
      this.remoteAvatarConfigs.set(pubkey, { avatarType, avatarId, avatarData });

      // Fetch and apply profile picture
      this.fetchAndApplyProfilePicture(pubkey, glbAvatar, npub);

      logger.log('renderer', `Created remote GLB avatar for ${npub}`);
    }
  }

  /**
   * Update remote avatar position
   */
  private updateRemoteAvatarPosition(pubkey: string, state: AvatarState): void {
    const avatar = this.remoteAvatars.get(pubkey);
    if (!avatar) return;

    const { position, moveStyle } = state;

    if (!moveStyle || moveStyle === 'walk') {
      // Walk: animate from current position at normal speed
      avatar.setRunSpeed(false);
      avatar.setTargetPosition(position.x, position.z);
    } else if (moveStyle === 'run') {
      // Run: animate from current position at double speed
      avatar.setRunSpeed(true);
      avatar.setTargetPosition(position.x, position.z);
    } else if (moveStyle.startsWith('teleport:')) {
      // Teleport with specified animation
      const animationType = moveStyle.substring(9) as TeleportAnimationType; // Remove 'teleport:' prefix
      avatar.teleportTo(position.x, position.z, animationType);
    } else {
      // Unknown move style - default to teleport with fade
      avatar.teleportTo(position.x, position.z, 'fade');
    }
  }

  /**
   * Fetch and apply profile picture and display name to an avatar
   */
  private async fetchAndApplyProfilePicture(pubkey: string, avatar: IAvatar, npub?: string): Promise<void> {
    logger.log('renderer', `[Scene] fetchAndApplyProfilePicture called for pubkey: ${pubkey}, npub: ${npub}`);
    try {
      const profile = await profileCache.getProfile(pubkey, DEFAULT_RELAYS);
      logger.log('renderer', `[Scene] Profile fetched:`, profile);

      // Set display name for initials fallback
      const displayName = profile?.display_name || profile?.name || npub?.slice(0, 12) || '';
      logger.log('renderer', `[Scene] Setting display name: ${displayName}`);
      avatar.setDisplayName(displayName);

      // Set profile picture if available
      if (profile?.picture) {
        logger.log('renderer', `[Scene] Setting profile picture: ${profile.picture}`);
        await avatar.setProfilePicture(profile.picture);
      } else {
        logger.log('renderer', `[Scene] No profile picture available`);
      }
    } catch (error) {
      logger.warn('renderer', `[Scene] Failed to fetch profile picture for ${pubkey}:`, error);
      // Still set display name for initials even if profile fetch fails
      if (npub) {
        avatar.setDisplayName(npub.slice(0, 12));
      }
    }
  }

  /**
   * Set teleport animation type
   */
  setTeleportAnimationType(type: TeleportAnimationType): void {
    this.teleportAnimationType = type;
  }

  /**
   * Get current teleport animation type
   */
  getTeleportAnimationType(): TeleportAnimationType {
    return this.teleportAnimationType;
  }

  /**
   * Get debug info for display
   */
  getDebugInfo() {
    const cursorSize = this.getCursorSize();
    const avatarPos = this.currentAvatar?.getPosition();

    const worldSize = getWorldSize(getMacroDepth());

    return {
      cursorWorld: this.currentCursorCoord
        ? (() => {
            const [x, y, z] = cubeToWorld(this.currentCursorCoord);
            return { x, y, z };
          })()
        : undefined,
      cursorOctree: this.currentCursorCoord,
      cursorDepth: this.cursorDepth,
      cursorSize: cursorSize,
      avatarPos: avatarPos
        ? { x: avatarPos.x, y: avatarPos.y, z: avatarPos.z }
        : undefined,
      cameraPos: {
        x: this.camera.position.x,
        y: this.camera.position.y,
        z: this.camera.position.z
      },
      worldSize: worldSize,
      isEditMode: this.isEditMode,
      timeOfDay: this.sunSystem?.getTimeOfDay(),
      placementModel: this.placementMode?.getBrush().modelPath,
      placementScale: this.placementMode?.getScale()
    };
  }

  /**
   * Get the sun system for external control
   */
  getSunSystem(): SunSystem | null {
    return this.sunSystem;
  }

  /**
   * Set time of day (0 to 1, where 0.5 is noon)
   */
  setTimeOfDay(time: number): void {
    this.sunSystem?.setTimeOfDay(time);
  }

  /**
   * Set sun movement speed
   */
  setSunSpeed(speed: number): void {
    this.sunSystem?.setSunSpeed(speed);
  }

  /**
   * Toggle automatic sun movement
   */
  setSunAutoMove(auto: boolean): void {
    this.sunSystem?.setAutoMove(auto);
  }

  /**
   * Set world grid visibility (origin axis, unit cube, world bounds, checkerboard)
   */
  setWorldGridVisible(visible: boolean): void {
    for (const helper of this.worldGridHelpers) {
      helper.visible = visible;
    }
  }

  /**
   * Set wireframe mode for the ground geometry mesh
   */
  setWireframe(enabled: boolean): void {
    this.wireframeMode = enabled;
    if (this.wireframeMesh) {
      this.wireframeMesh.visible = enabled;
    }
  }

  /**
   * Cleanup all event listeners and DOM elements
   */
  dispose(): void {
    // Remove event listeners
    if (this.boundKeyDown) {
      window.removeEventListener('keydown', this.boundKeyDown);
    }
    if (this.boundKeyUp) {
      window.removeEventListener('keyup', this.boundKeyUp);
    }
    if (this.boundPointerLockChange) {
      document.removeEventListener('pointerlockchange', this.boundPointerLockChange);
    }

    // Remove crosshair element
    if (this.crosshair && this.crosshair.parentNode) {
      this.crosshair.parentNode.removeChild(this.crosshair);
      this.crosshair = null;
    }

    // Exit pointer lock if active
    if (document.pointerLockElement) {
      document.exitPointerLock();
    }

    // Clear active edit plane
    this.clearActiveEditPlane();

    // Clean up face highlight
    if (this.faceHighlightMesh) {
      this.scene.remove(this.faceHighlightMesh);
      this.faceHighlightMesh.geometry.dispose();
      if (this.faceHighlightMesh.material instanceof THREE.Material) {
        this.faceHighlightMesh.material.dispose();
      }
      this.faceHighlightMesh = null;
    }

    logger.log('renderer', '[SceneManager] Disposed');
  }
}<|MERGE_RESOLUTION|>--- conflicted
+++ resolved
@@ -19,10 +19,7 @@
 import { getMacroDepth, getTotalDepth } from '../config/depth-config';
 import { CheckerPlane } from './checker-plane';
 import { loadCubeFromCsm, raycastWasm } from '../utils/cubeWasm';
-<<<<<<< HEAD
-=======
 import { raycastMesh, type MeshRaycastResult } from '../utils/meshRaycast';
->>>>>>> dc4ddd76
 import { SunSystem } from './sun-system';
 import { PostProcessing } from './post-processing';
 import { profileCache } from '../services/profile-cache';
@@ -93,12 +90,9 @@
 
   // World cube for WASM raycasting
   private worldCube: any | null = null;
-<<<<<<< HEAD
-=======
 
   // Raycast method: 'mesh' uses Three.js mesh raycasting, 'wasm' uses WASM aether raycasting
   private raycastMethod: 'mesh' | 'wasm' = 'mesh';
->>>>>>> dc4ddd76
 
   // Depth voxel select mode: 1 = near side (y=0), 2 = far side (y=-1)
   private depthSelectMode: 1 | 2 = 1;
@@ -350,11 +344,7 @@
   }
 
   /**
-<<<<<<< HEAD
-   * Perform raycast to geometry mesh using WASM raycasting
-=======
    * Perform raycast to geometry mesh
->>>>>>> dc4ddd76
    * Returns hit point and normal, or null if no hit
    *
    * Supports two methods:
@@ -362,7 +352,7 @@
    * - 'wasm': Uses WASM aether raycasting (slower, more accurate for octree)
    */
   private raycastGeometry(): { point: THREE.Vector3; normal: THREE.Vector3 } | null {
-    if (!this.geometryMesh || !this.worldCube) return null;
+    if (!this.geometryMesh) return null;
 
     const size = this.getCursorSize();
     let result: MeshRaycastResult | null = null;
@@ -380,18 +370,6 @@
         // Use WASM raycasting
         if (!this.worldCube) return null;
 
-<<<<<<< HEAD
-    try {
-      const worldSize = getWorldSize(getMacroDepth());
-      const halfWorld = worldSize / 2;
-
-      // Convert ray from world space to normalized [0, 1]
-      const normalizedOrigin = new THREE.Vector3(
-        (this.raycaster.ray.origin.x + halfWorld) / worldSize,
-        (this.raycaster.ray.origin.y + halfWorld) / worldSize,
-        (this.raycaster.ray.origin.z + halfWorld) / worldSize
-      );
-=======
         const worldSize = getWorldSize(getMacroDepth());
         const halfWorld = worldSize / 2;
 
@@ -401,22 +379,9 @@
           (this.raycaster.ray.origin.y + halfWorld) / worldSize,
           (this.raycaster.ray.origin.z + halfWorld) / worldSize
         );
->>>>>>> dc4ddd76
-
-      const dir = this.raycaster.ray.direction;
-
-<<<<<<< HEAD
-      // Call WASM raycast
-      const result: any = raycastWasm(
-        this.worldCube,
-        normalizedOrigin.x, normalizedOrigin.y, normalizedOrigin.z,
-        dir.x, dir.y, dir.z,
-        false, // far side = false (near side)
-        getMacroDepth()
-      );
-
-      if (result && !result.error) {
-=======
+
+        const dir = this.raycaster.ray.direction;
+
         // Call WASM raycast
         result = raycastWasm(
           this.worldCube,
@@ -431,7 +396,6 @@
         const worldSize = getWorldSize(getMacroDepth());
         const halfWorld = worldSize / 2;
 
->>>>>>> dc4ddd76
         // Convert hit position from normalized [0, 1] to world space
         const hitPoint = new THREE.Vector3(
           result.world_x * worldSize - halfWorld,
@@ -451,12 +415,6 @@
         return { point: hitPoint, normal: hitNormal };
       }
     } catch (error) {
-<<<<<<< HEAD
-      logger.error('renderer', '[Raycast] WASM raycast failed:', error);
-    }
-
-    return null;
-=======
       logger.error('renderer', `[Raycast] ${this.raycastMethod} raycast failed:`, error);
     }
 
@@ -477,7 +435,6 @@
    */
   public getRaycastMethod(): 'mesh' | 'wasm' {
     return this.raycastMethod;
->>>>>>> dc4ddd76
   }
 
   /**
