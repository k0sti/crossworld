--- conflicted
+++ resolved
@@ -17,15 +17,11 @@
     @echo "  just server-prod      - Run game server (production mode)"
     @echo "  just gen-cert         - Generate self-signed certificate for development"
     @echo "  just test-client      - Run test client to connect to server"
-<<<<<<< HEAD
-    @echo "  just raycast-report   - Test raycast algorithm (octree traversal logic)"
+    @echo "  just raycast-report   - Generate comprehensive raycast test report for all tracers"
     @echo "  just raytrace-report  - Test rendering output (color accuracy, tracer consistency)"
     @echo "  just test-raytracing  - Run complete raytracing test suite (raycast + raytrace)"
-=======
-    @echo "  just raycast-report   - Generate comprehensive raycast test report for all tracers"
     @echo "  just planet           - Run native voxel editor (Bevy)"
     @echo "  just planet-release   - Run native voxel editor (optimized build)"
->>>>>>> 01183791
     @echo ""
 
 # Build WASM module in development mode
@@ -135,8 +131,7 @@
     @echo "║  Tests: Octree traversal, hit detection, normals, positions, edge cases     ║"
     @echo "╚══════════════════════════════════════════════════════════════════════════════╝"
     @echo ""
-<<<<<<< HEAD
-    cargo test --package cube --test raycast_table_tests -- --nocapture --test-threads=1
+    cargo test --test raycast_test_report -- --nocapture --test-threads=1
 
 # Test rendering output across all tracers (visual correctness)
 raytrace-report:
@@ -163,8 +158,6 @@
     just raycast-report
     @echo ""
     just raytrace-report
-=======
-    cargo test --test raycast_test_report -- --nocapture --test-threads=1
 
 # Run native voxel editor (Bevy) in development mode
 planet:
@@ -172,5 +165,4 @@
 
 # Run native voxel editor (Bevy) in release mode
 planet-release:
-    cargo run --release --bin planet
->>>>>>> 01183791
+    cargo run --release --bin planet