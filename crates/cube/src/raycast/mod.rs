// Raycasting through octrees

<<<<<<< HEAD
mod impls;

// Re-export main types
pub use impls::RaycastHit;
// Raycast methods are implemented on Cube<T>
=======
use crate::{Cube, CubeCoord, IVec3Ext};
use glam::{IVec3, Vec3};

/// Result of a raycast hit
#[derive(Debug, Clone)]
pub struct RaycastHit {
    /// Coordinate of the hit voxel in octree space
    pub coord: CubeCoord,
    /// Hit position in world space (normalized [0,1] cube space)
    pub position: Vec3,
    /// Surface normal at hit point
    pub normal: Vec3,
}

impl<T> Cube<T>
where
    T: Clone + PartialEq,
{
    /// Cast a ray through the octree and find the first non-empty voxel
    ///
    /// # Arguments
    /// * `pos` - Starting position in normalized [0, 1] cube space
    /// * `dir` - Ray direction (should be normalized)
    /// * `max_depth` - Maximum octree depth to traverse
    /// * `is_empty` - Function to test if a voxel value is considered empty
    ///
    /// # Returns
    /// `Some(RaycastHit)` if a non-empty voxel is hit, `None` otherwise
    pub fn raycast<F>(
        &self,
        pos: Vec3,
        dir: Vec3,
        max_depth: u32,
        is_empty: &F,
    ) -> Option<RaycastHit>
    where
        F: Fn(&T) -> bool,
    {
        self.raycast_recursive(pos, dir, max_depth, IVec3::ZERO, max_depth, is_empty)
    }

    /// Recursive raycast implementation
    fn raycast_recursive<F>(
        &self,
        pos: Vec3,
        dir: Vec3,
        _max_depth: u32,
        octree_pos: IVec3,
        current_depth: u32,
        is_empty: &F,
    ) -> Option<RaycastHit>
    where
        F: Fn(&T) -> bool,
    {
        // Check if position is in valid range [0, 1]
        if !pos.cmpge(Vec3::ZERO).all() || !pos.cmple(Vec3::ONE).all() {
            return None;
        }

        // Check if this is a leaf node
        match self {
            Cube::Solid(value) => {
                // Hit a solid voxel - check if it's non-empty
                if !is_empty(value) {
                    // Calculate surface normal from entry point
                    let normal = calculate_entry_normal(pos, dir);
                    return Some(RaycastHit {
                        coord: CubeCoord::new(octree_pos, current_depth),
                        position: pos,
                        normal,
                    });
                }
                // Empty voxel - no hit
                None
            }
            Cube::Cubes(children) if current_depth > 0 => {
                // Continue traversing octree
                let sign = dir.signum();
                let sign_int = IVec3::new(
                    if dir.x >= 0.0 { 1 } else { -1 },
                    if dir.y >= 0.0 { 1 } else { -1 },
                    if dir.z >= 0.0 { 1 } else { -1 },
                );
                let sign10 = IVec3::new(
                    if dir.x >= 0.0 { 0 } else { 1 },
                    if dir.y >= 0.0 { 0 } else { 1 },
                    if dir.z >= 0.0 { 0 } else { 1 },
                );

                // Calculate which octant we're in
                let pos2 = pos * 2.0;
                let mut bit = (pos2 * Vec3::new(sign.x, sign.y, sign.z))
                    .floor()
                    .as_ivec3();
                bit = bit * sign_int + sign10;

                // Check if bit is in valid range [0, 1]
                if bit.x < 0 || bit.x > 1 || bit.y < 0 || bit.y > 1 || bit.z < 0 || bit.z > 1 {
                    return None;
                }

                // Calculate octant index
                let index = bit.to_octant_index();

                // Try casting into child octant
                let child_pos = (pos2 - bit.as_vec3()) / 2.0;
                let child_octree_pos = (octree_pos << 1) + bit;

                if let Some(hit) = children[index].raycast_recursive(
                    child_pos,
                    dir,
                    _max_depth,
                    child_octree_pos,
                    current_depth - 1,
                    is_empty,
                ) {
                    return Some(hit);
                }

                // Miss in this octant - step to next octant boundary
                let next_integer = next_integer_boundary(pos2, sign);
                let diff = next_integer - pos2;

                // Avoid division by zero
                if diff.x.abs() < 1e-8 && diff.y.abs() < 1e-8 && diff.z.abs() < 1e-8 {
                    return None;
                }

                let inv_time = dir / diff;
                let max_inv = inv_time.x.max(inv_time.y).max(inv_time.z);

                if max_inv.abs() < 1e-8 {
                    return None;
                }

                let step = diff * (inv_time / max_inv);
                let next_pos = (pos2 + step) / 2.0;

                // Clamp to valid range
                let next_pos_clamped = next_pos.clamp(Vec3::ZERO, Vec3::ONE);

                // Continue raycast from new position
                self.raycast_recursive(
                    next_pos_clamped,
                    dir,
                    _max_depth,
                    octree_pos,
                    current_depth,
                    is_empty,
                )
            }
            _ => {
                // At max depth or non-subdivided structure
                // Treat as solid
                if let Cube::Solid(value) = self {
                    if !is_empty(value) {
                        let normal = calculate_entry_normal(pos, dir);
                        return Some(RaycastHit {
                            coord: CubeCoord::new(octree_pos, current_depth),
                            position: pos,
                            normal,
                        });
                    }
                }
                None
            }
        }
    }
}

/// Calculate the next integer boundary in the direction of sign
fn next_integer_boundary(v: Vec3, sign: Vec3) -> Vec3 {
    let scaled = v * sign + Vec3::ONE;
    scaled.floor() * sign
}

/// Calculate surface normal from entry point
/// The normal points towards the direction the ray came from
fn calculate_entry_normal(pos: Vec3, _dir: Vec3) -> Vec3 {
    // Find which face we entered from by checking which coordinate is closest to 0 or 1
    let dist_to_min = pos;
    let dist_to_max = Vec3::ONE - pos;

    let min_dist = dist_to_min.min_element();
    let max_dist = dist_to_max.min_element();

    if min_dist < max_dist {
        // Entered from min face
        if dist_to_min.x == min_dist {
            Vec3::new(-1.0, 0.0, 0.0)
        } else if dist_to_min.y == min_dist {
            Vec3::new(0.0, -1.0, 0.0)
        } else {
            Vec3::new(0.0, 0.0, -1.0)
        }
    } else {
        // Entered from max face
        if dist_to_max.x == max_dist {
            Vec3::new(1.0, 0.0, 0.0)
        } else if dist_to_max.y == max_dist {
            Vec3::new(0.0, 1.0, 0.0)
        } else {
            Vec3::new(0.0, 0.0, 1.0)
        }
    }
}

#[cfg(test)]
mod tests {
    use super::*;
    use std::rc::Rc;

    #[test]
    fn test_raycast_solid() {
        let cube = Cube::Solid(1i32);
        let is_empty = |v: &i32| *v == 0;

        // Cast ray from bottom (z=0) going up (z+)
        let pos = Vec3::new(0.5, 0.5, 0.0);
        let dir = Vec3::new(0.0, 0.0, 1.0);
        let hit = cube.raycast(pos, dir, 3, &is_empty);

        assert!(hit.is_some());
        let hit = hit.unwrap();

        // Check coordinate
        assert_eq!(hit.coord.depth, 3);
        assert_eq!(hit.coord.pos, IVec3::ZERO);

        // Check position (should be at entry point)
        assert_eq!(hit.position.x, 0.5);
        assert_eq!(hit.position.y, 0.5);
        assert_eq!(hit.position.z, 0.0);

        // Check normal (entering from -Z face)
        assert_eq!(hit.normal, Vec3::new(0.0, 0.0, -1.0));
    }

    #[test]
    fn test_raycast_empty() {
        let cube = Cube::Solid(0i32);
        let is_empty = |v: &i32| *v == 0;

        // Cast ray into empty cube
        let hit = cube.raycast(
            Vec3::new(0.5, 0.5, 0.0),
            Vec3::new(0.0, 0.0, 1.0),
            3,
            &is_empty,
        );
        assert!(hit.is_none());
    }

    #[test]
    fn test_raycast_octree() {
        // Create simple octree with one solid octant
        // Octant 0 is at position (0,0,0) in child space
        let children = [
            Rc::new(Cube::Solid(1i32)), // octant 0 (x=0,y=0,z=0): solid
            Rc::new(Cube::Solid(0i32)), // octant 1 (x=1,y=0,z=0): empty
            Rc::new(Cube::Solid(0i32)), // octant 2 (x=0,y=1,z=0): empty
            Rc::new(Cube::Solid(0i32)), // octant 3 (x=1,y=1,z=0): empty
            Rc::new(Cube::Solid(0i32)), // octant 4 (x=0,y=0,z=1): empty
            Rc::new(Cube::Solid(0i32)), // octant 5 (x=1,y=0,z=1): empty
            Rc::new(Cube::Solid(0i32)), // octant 6 (x=0,y=1,z=1): empty
            Rc::new(Cube::Solid(0i32)), // octant 7 (x=1,y=1,z=1): empty
        ];
        let cube = Cube::Cubes(Box::new(children));
        let is_empty = |v: &i32| *v == 0;

        // Cast ray into solid octant (0,0,0) from below
        // Position (0.1, 0.1, 0.0) is in the first octant (x<0.5, y<0.5)
        let pos = Vec3::new(0.1, 0.1, 0.0);
        let dir = Vec3::new(0.0, 0.0, 1.0);
        let hit = cube.raycast(pos, dir, 1, &is_empty);

        assert!(hit.is_some());
        let hit = hit.unwrap();

        // Check coordinate (octant 0 at depth 0)
        assert_eq!(hit.coord.depth, 0);
        assert_eq!(hit.coord.pos, IVec3::new(0, 0, 0));

        // Check position (returned in parent's normalized [0,1] space)
        // The hit position is at the entry point where the ray hits the solid voxel
        assert_eq!(hit.position.x, 0.1);
        assert_eq!(hit.position.y, 0.1);
        assert_eq!(hit.position.z, 0.0);

        // Check normal (entering from -Z face)
        assert_eq!(hit.normal, Vec3::new(0.0, 0.0, -1.0));
    }

    #[test]
    fn test_raycast_from_side() {
        let cube = Cube::Solid(1i32);
        let is_empty = |v: &i32| *v == 0;

        // Cast ray from left side (x=0) going right (x+)
        let pos = Vec3::new(0.0, 0.5, 0.5);
        let dir = Vec3::new(1.0, 0.0, 0.0);
        let hit = cube.raycast(pos, dir, 3, &is_empty);

        assert!(hit.is_some());
        let hit = hit.unwrap();

        // Check normal (entering from -X face)
        assert_eq!(hit.normal, Vec3::new(-1.0, 0.0, 0.0));
        assert_eq!(hit.position.x, 0.0);
        assert_eq!(hit.position.y, 0.5);
        assert_eq!(hit.position.z, 0.5);
    }

    #[test]
    fn test_raycast_from_top() {
        let cube = Cube::Solid(1i32);
        let is_empty = |v: &i32| *v == 0;

        // Cast ray from top (y=1) going down (y-)
        let pos = Vec3::new(0.5, 1.0, 0.5);
        let dir = Vec3::new(0.0, -1.0, 0.0);
        let hit = cube.raycast(pos, dir, 3, &is_empty);

        assert!(hit.is_some());
        let hit = hit.unwrap();

        // Check normal (entering from +Y face)
        assert_eq!(hit.normal, Vec3::new(0.0, 1.0, 0.0));
        assert_eq!(hit.position.x, 0.5);
        assert_eq!(hit.position.y, 1.0);
        assert_eq!(hit.position.z, 0.5);
    }

    #[test]
    fn test_raycast_miss() {
        let cube = Cube::Solid(1i32);
        let is_empty = |v: &i32| *v == 0;

        // Cast ray starting outside the cube
        let pos = Vec3::new(2.0, 0.5, 0.5);
        let dir = Vec3::new(1.0, 0.0, 0.0);
        let hit = cube.raycast(pos, dir, 3, &is_empty);

        // Should miss - outside valid [0,1] range
        assert!(hit.is_none());
    }

    #[test]
    fn test_raycast_deep_octree() {
        // Create deeper octree: depth 2 with one solid voxel at (0,0,0)
        // Level 1: octant 0 subdivided
        let level1_children = [
            Rc::new(Cube::Solid(1i32)), // octant 0: solid
            Rc::new(Cube::Solid(0i32)), // rest empty
            Rc::new(Cube::Solid(0i32)),
            Rc::new(Cube::Solid(0i32)),
            Rc::new(Cube::Solid(0i32)),
            Rc::new(Cube::Solid(0i32)),
            Rc::new(Cube::Solid(0i32)),
            Rc::new(Cube::Solid(0i32)),
        ];
        let level1_octant0 = Cube::Cubes(Box::new(level1_children));

        // Level 0: root with octant 0 subdivided
        let root_children = [
            Rc::new(level1_octant0),    // octant 0: subdivided
            Rc::new(Cube::Solid(0i32)), // rest empty
            Rc::new(Cube::Solid(0i32)),
            Rc::new(Cube::Solid(0i32)),
            Rc::new(Cube::Solid(0i32)),
            Rc::new(Cube::Solid(0i32)),
            Rc::new(Cube::Solid(0i32)),
            Rc::new(Cube::Solid(0i32)),
        ];
        let cube = Cube::Cubes(Box::new(root_children));
        let is_empty = |v: &i32| *v == 0;

        // Cast ray into the deepest solid voxel
        // Position (0.1, 0.1, 0.0) should hit octant 0->0
        let pos = Vec3::new(0.1, 0.1, 0.0);
        let dir = Vec3::new(0.0, 0.0, 1.0);
        let hit = cube.raycast(pos, dir, 2, &is_empty);

        assert!(hit.is_some());
        let hit = hit.unwrap();

        // Check coordinate
        // At depth 1, position (0.1, 0.1, 0.0) in root space
        // Maps to octant (0,0,0) at depth 1, position (0,0,0) in octree coords
        assert_eq!(hit.coord.depth, 0); // Leaf at depth 0
        assert_eq!(hit.coord.pos, IVec3::new(0, 0, 0));

        // Check position (in leaf's normalized [0,1] space)
        // The recursive algorithm maintains position in each voxel's local space
        // At each level, child_pos = (pos2 - bit) / 2 keeps values in [0,1]
        // So the leaf returns position in its own [0,1] space
        assert_eq!(hit.position.x, 0.1);
        assert_eq!(hit.position.y, 0.1);
        assert_eq!(hit.position.z, 0.0);

        // Check normal
        assert_eq!(hit.normal, Vec3::new(0.0, 0.0, -1.0));
    }

    #[test]
    fn test_raycast_diagonal() {
        let cube = Cube::Solid(1i32);
        let is_empty = |v: &i32| *v == 0;

        // Cast diagonal ray from corner
        let pos = Vec3::new(0.0, 0.0, 0.0);
        let dir = Vec3::new(1.0, 1.0, 1.0).normalize();
        let hit = cube.raycast(pos, dir, 3, &is_empty);

        assert!(hit.is_some());
        let hit = hit.unwrap();

        // Check that we hit at the corner
        assert_eq!(hit.position, Vec3::new(0.0, 0.0, 0.0));

        // Normal should be one of the three face normals (depending on implementation)
        let normal_is_valid = hit.normal == Vec3::new(-1.0, 0.0, 0.0)
            || hit.normal == Vec3::new(0.0, -1.0, 0.0)
            || hit.normal == Vec3::new(0.0, 0.0, -1.0);
        assert!(
            normal_is_valid,
            "Normal should be one of the corner face normals, got {:?}",
            hit.normal
        );
    }
}
>>>>>>> cbf094c7
<|MERGE_RESOLUTION|>--- conflicted
+++ resolved
@@ -1,12 +1,5 @@
 // Raycasting through octrees
 
-<<<<<<< HEAD
-mod impls;
-
-// Re-export main types
-pub use impls::RaycastHit;
-// Raycast methods are implemented on Cube<T>
-=======
 use crate::{Cube, CubeCoord, IVec3Ext};
 use glam::{IVec3, Vec3};
 
@@ -437,5 +430,4 @@
             hit.normal
         );
     }
-}
->>>>>>> cbf094c7
+}