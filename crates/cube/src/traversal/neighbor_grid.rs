use crate::{Cube, IVec3Ext};
use glam::IVec3;
use std::rc::Rc;

/// Index multiplier for converting 3D position to linear index: x + y*4 + z*16
const INDEX_MUL: IVec3 = IVec3::new(1, 4, 16);

/// Neighbor direction offsets
pub const OFFSET_LEFT: i32 = -1;
pub const OFFSET_RIGHT: i32 = 1;
pub const OFFSET_DOWN: i32 = -4;
pub const OFFSET_UP: i32 = 4;
pub const OFFSET_BACK: i32 = -16;
pub const OFFSET_FRONT: i32 = 16;

/// 4x4x4 neighbor grid for octree traversal with boundary conditions
///
/// Layout:
/// - Outer border (shell): initialized as ground (33) or sky (0)
/// - Inner 2x2x2 center: the 8 octants of the root voxel
///
/// Index calculation: index = x + y*4 + z*16
/// Neighbor offsets:
/// - -x: index - 1
/// - +x: index + 1
/// - -y: index - 4
/// - +y: index + 4
/// - -z: index - 16
/// - +z: index + 16
pub struct NeighborGrid {
    /// 4x4x4 = 64 voxels
    pub voxels: [Rc<Cube<i32>>; 64],
}

impl NeighborGrid {
    /// Create a new neighbor grid with initialized borders
    ///
    /// # Arguments
    /// * `root` - The root octree cube whose 8 children will be placed in the center 2x2x2
    /// * `border_materials` - Array of 4 material IDs for border voxels at each Y layer [y0, y1, y2, y3]
    ///   - For world: [hard_rock, water, air, air] or similar
    ///   - For avatars: [0, 0, 0, 0] for empty borders
    pub fn new(root: &Cube<i32>, border_materials: [i32; 4]) -> Self {
        let mut voxels: [Rc<Cube<i32>>; 64] = std::array::from_fn(|i| {
            let (x, y, z) = Self::index_to_xyz(i);

            // Determine if this is a border voxel
            let is_border = x == 0 || x == 3 || y == 0 || y == 3 || z == 0 || z == 3;

            if is_border {
                // Border voxels use material from corresponding Y layer
                Rc::new(Cube::Solid(border_materials[y as usize]))
            } else {
                // Non-border: placeholder, will be filled next
                // Use top layer material as default
                Rc::new(Cube::Solid(border_materials[3]))
            }
        });

        // Fill center 2x2x2 with root octants
        // Center coordinates: x=[1,2], y=[1,2], z=[1,2]
        // Map octant index (0-7) to grid position
        for octant_idx in 0..8 {
            let octant_pos = IVec3::from_octant_index(octant_idx);
            // Convert center-based {-1,+1} to grid coordinates [1,2]
            // Formula: grid = (center_based + 3) / 2, where -1 → 1, +1 → 2
            let grid_x = (octant_pos.x + 3) / 2;
            let grid_y = (octant_pos.y + 3) / 2;
            let grid_z = (octant_pos.z + 3) / 2;
            let grid_idx = Self::xyz_to_index(grid_x, grid_y, grid_z);

            // Get octant from root, or use solid if root is not branching
            let octant = match root {
                Cube::Cubes(children) => children[octant_idx].clone(),
                Cube::Solid(v) => Rc::new(Cube::Solid(*v)),
                _ => Rc::new(Cube::Solid(0)),
            };

            voxels[grid_idx] = octant;
        }

        Self { voxels }
    }

    /// Convert 3D coordinates to linear index
    #[inline]
    pub fn xyz_to_index(x: i32, y: i32, z: i32) -> usize {
        (x + y * 4 + z * 16) as usize
    }

    /// Convert linear index to 3D position vector
    #[inline]
    pub fn index_to_pos(index: usize) -> IVec3 {
        let z = (index / 16) as i32;
        let rem = index % 16;
        let y = (rem / 4) as i32;
        let x = (rem % 4) as i32;
        IVec3::new(x, y, z)
    }

    /// Convert linear index to 3D coordinates (convenience wrapper around index_to_pos)
    #[inline]
    pub fn index_to_xyz(index: usize) -> (i32, i32, i32) {
        let pos = Self::index_to_pos(index);
        (pos.x, pos.y, pos.z)
    }

    /// Convert 3D position to linear index using dot product
    #[inline]
    pub fn pos_to_index(pos: IVec3) -> usize {
        pos.dot(INDEX_MUL) as usize
    }

    /// Get neighbor at offset from current index
    /// Returns None if out of bounds
    #[inline]
    pub fn get_neighbor(&self, index: usize, dx: i32, dy: i32, dz: i32) -> Option<&Rc<Cube<i32>>> {
        let (x, y, z) = Self::index_to_xyz(index);
        let nx = x + dx;
        let ny = y + dy;
        let nz = z + dz;

        if (0..4).contains(&nx) && (0..4).contains(&ny) && (0..4).contains(&nz) {
            Some(&self.voxels[Self::xyz_to_index(nx, ny, nz)])
        } else {
            None
        }
    }
}

/// View into a neighbor grid centered on a specific voxel
///
/// Provides convenient access to neighboring voxels with directional names
#[derive(Copy, Clone)]
pub struct NeighborView<'a> {
    grid: &'a NeighborGrid,
    center_index: usize,
}

impl<'a> NeighborView<'a> {
    pub fn new(grid: &'a NeighborGrid, center_index: usize) -> Self {
        Self { grid, center_index }
    }

    /// Get the center voxel
    #[inline]
    pub fn center(&self) -> &Rc<Cube<i32>> {
        &self.grid.voxels[self.center_index]
    }

    /// Get neighbor by offset
    /// Use constants: OFFSET_LEFT, OFFSET_RIGHT, OFFSET_DOWN, OFFSET_UP, OFFSET_BACK, OFFSET_FRONT
    #[inline]
    pub fn get(&self, offset: i32) -> Option<&Rc<Cube<i32>>> {
        let neighbor_idx = self.center_index as i32 + offset;
        if (0..64).contains(&neighbor_idx) {
            Some(&self.grid.voxels[neighbor_idx as usize])
        } else {
            None
        }
    }

    /// Get neighbor voxel by offset (preferred name for `get`)
    ///
    /// Use constants: OFFSET_LEFT, OFFSET_RIGHT, OFFSET_DOWN, OFFSET_UP, OFFSET_BACK, OFFSET_FRONT
    ///
    /// # Example
    /// ```
    /// use cube::{OFFSET_LEFT, OFFSET_UP};
    /// # use cube::{Cube, NeighborGrid, NeighborView};
    /// # let root = Cube::Solid(1);
    /// # let grid = NeighborGrid::new(&root, [0, 0, 0, 0]);
    /// # let view = NeighborView::new(&grid, 21);
    ///
    /// if let Some(left_neighbor) = view.neighbor(OFFSET_LEFT) {
    ///     // Process left neighbor
    /// }
    /// ```
    #[inline]
    pub fn neighbor(&self, offset: i32) -> Option<&Rc<Cube<i32>>> {
        self.get(offset)
    }

    /// Create a child grid one level deeper
    ///
    /// Uses IVec3 and dot product for compact index calculations.
    ///
    /// Formula for position p in 0..4:
    /// - parent_offset = (p + 1) / 2 - 1  (gives -1, 0, 0, 1)
    /// - child_pos = (p + 1) % 2          (gives 1, 0, 1, 0)
    pub fn create_child_grid(&self) -> NeighborGrid {
        let voxels: [Rc<Cube<i32>>; 64] = std::array::from_fn(|i| {
            let pos = NeighborGrid::index_to_pos(i);

            // Calculate parent offset and child position using formula
            let parent_offset = (pos + 1) / 2 - 1;
            let child_pos = (pos + 1) % 2;

            // Calculate parent index using dot product
            let parent_idx = self.center_index as i32 + parent_offset.dot(INDEX_MUL);

            // Clamp parent_idx to valid range to handle edge cases
            let parent_idx = parent_idx.clamp(0, 63);
            let parent = &self.grid.voxels[parent_idx as usize];

            // Calculate child octant index using dot product with (4, 2, 1)
            let child_octant = child_pos.dot(IVec3::new(4, 2, 1)) as usize;

            // Extract child or replicate if solid
            match &**parent {
                Cube::Cubes(children) => children[child_octant].clone(),
                Cube::Solid(v) => Rc::new(Cube::Solid(*v)),
                _ => Rc::new(Cube::Solid(0)),
            }
        });

        NeighborGrid { voxels }
    }
}

<<<<<<< HEAD
=======
/// Coordinate for tracking position during traversal
///
/// Uses center-based coordinate system matching the [-1,1]³ raycast space:
/// - Traversal starts at depth=max_depth with 8 octants at positions (±1, ±1, ±1)
/// - Child positions calculated as: parent_pos * 2 + offset where offset ∈ {-1,+1}³
/// - Depth decrements as we traverse deeper (max_depth → 0)
/// - At depth d, there are 2^(max_depth-d+1) voxels per axis
/// - Base case: depth=0 means maximum subdivision reached
#[derive(Debug, Clone, Copy)]
pub struct CubeCoord {
    /// Position in octree space (center-based)
    /// At depth=max_depth: positions are (±1, ±1, ±1)
    /// At depth=0: positions range widely based on max_depth
    pub pos: IVec3,
    /// Current depth level (max_depth at start, decrements to 0)
    pub depth: u32,
}

impl CubeCoord {
    pub fn new(pos: IVec3, depth: u32) -> Self {
        Self { pos, depth }
    }

    /// Create child coordinate for octant
    /// Child position = parent_pos * 2 + offset where offset ∈ {-1,+1}³
    pub fn child(&self, octant_idx: usize) -> Self {
        let offset = IVec3::from_octant_index(octant_idx);
        Self {
            pos: self.pos * 2 + offset,
            depth: self.depth - 1,  // Decrement depth as we go deeper
        }
    }
}

>>>>>>> 4b2c40f4
#[cfg(test)]
mod tests {
    use super::*;

    #[test]
    fn test_index_conversion() {
        // Test corner cases
        assert_eq!(NeighborGrid::xyz_to_index(0, 0, 0), 0);
        assert_eq!(NeighborGrid::xyz_to_index(3, 3, 3), 63);
        assert_eq!(NeighborGrid::xyz_to_index(1, 1, 1), 21);

        // Test round-trip
        for i in 0..64 {
            let (x, y, z) = NeighborGrid::index_to_xyz(i);
            assert_eq!(NeighborGrid::xyz_to_index(x, y, z), i);
        }
    }

    #[test]
    fn test_neighbor_offsets() {
        let grid_idx = NeighborGrid::xyz_to_index(2, 2, 2); // Center

        // Test neighbor index calculations
        let (x, y, z) = NeighborGrid::index_to_xyz(grid_idx);
        assert_eq!((x, y, z), (2, 2, 2));

        // Left: x-1
        assert_eq!(NeighborGrid::xyz_to_index(x - 1, y, z), grid_idx - 1);
        // Right: x+1
        assert_eq!(NeighborGrid::xyz_to_index(x + 1, y, z), grid_idx + 1);
        // Down: y-1
        assert_eq!(NeighborGrid::xyz_to_index(x, y - 1, z), grid_idx - 4);
        // Up: y+1
        assert_eq!(NeighborGrid::xyz_to_index(x, y + 1, z), grid_idx + 4);
        // Back: z-1
        assert_eq!(NeighborGrid::xyz_to_index(x, y, z - 1), grid_idx - 16);
        // Front: z+1
        assert_eq!(NeighborGrid::xyz_to_index(x, y, z + 1), grid_idx + 16);
    }

    #[test]
    fn test_neighbor_grid_init() {
        let root = Cube::Solid(42);
        let border_materials = [33, 33, 0, 0]; // Ground at bottom, sky at top
        let grid = NeighborGrid::new(&root, border_materials);

        // Check center voxels are from root
        for octant_idx in 0..8 {
            let pos = IVec3::from_octant_index(octant_idx);
            // Convert center-based {-1,+1} to grid coordinates [1,2]
            let idx = NeighborGrid::xyz_to_index((pos.x + 3) / 2, (pos.y + 3) / 2, (pos.z + 3) / 2);
            assert_eq!(grid.voxels[idx].id(), 42);
        }

        // Check borders
        let corner = &grid.voxels[NeighborGrid::xyz_to_index(0, 0, 0)];
        assert_eq!(corner.id(), 33); // Ground

        let top_corner = &grid.voxels[NeighborGrid::xyz_to_index(0, 3, 0)];
        assert_eq!(top_corner.id(), 0); // Sky
    }

    #[test]
    fn test_neighbor_view() {
        let root = Cube::tabulate(|i| Cube::Solid(i as i32));
        let border_materials = [33, 33, 0, 0]; // Ground at bottom, sky at top
        let grid = NeighborGrid::new(&root, border_materials);

        // Center voxel (octant 0 is at grid position 1,1,1)
        let center_idx = NeighborGrid::xyz_to_index(1, 1, 1);
        let view = NeighborView::new(&grid, center_idx);

        assert_eq!(view.center().id(), 0); // Octant 0

        // Right neighbor should be octant 4 (x+1)
        assert_eq!(view.get(OFFSET_RIGHT).unwrap().id(), 4);

        // Up neighbor should be octant 2 (y+1)
        assert_eq!(view.get(OFFSET_UP).unwrap().id(), 2);

        // Front neighbor should be octant 1 (z+1)
        assert_eq!(view.get(OFFSET_FRONT).unwrap().id(), 1);
    }
}<|MERGE_RESOLUTION|>--- conflicted
+++ resolved
@@ -218,8 +218,6 @@
     }
 }
 
-<<<<<<< HEAD
-=======
 /// Coordinate for tracking position during traversal
 ///
 /// Uses center-based coordinate system matching the [-1,1]³ raycast space:
@@ -254,7 +252,6 @@
     }
 }
 
->>>>>>> 4b2c40f4
 #[cfg(test)]
 mod tests {
     use super::*;
